/*
 * Copyright (C) 2013-2021 Canonical, Ltd.
 * Copyright (C) 2021-2023 Colin Ian King
 *
 * This program is free software; you can redistribute it and/or
 * modify it under the terms of the GNU General Public License
 * as published by the Free Software Foundation; either version 2
 * of the License, or (at your option) any later version.
 *
 * This program is distributed in the hope that it will be useful,
 * but WITHOUT ANY WARRANTY; without even the implied warranty of
 * MERCHANTABILITY or FITNESS FOR A PARTICULAR PURPOSE.  See the
 * GNU General Public License for more details.
 *
 * You should have received a copy of the GNU General Public License
 * along with this program; if not, write to the Free Software
 * Foundation, Inc., 51 Franklin Street, Fifth Floor, Boston, MA 02110-1301, USA.
 *
 */
#include "stress-ng.h"
#include "core-builtin.h"
#include "core-ftrace.h"
#include "core-hash.h"
#include "core-perf.h"
#include "core-pragma.h"
#include "core-put.h"
#include "core-smart.h"
#include "core-stressors.h"
#include "core-syslog.h"
#include "core-thermal-zone.h"
#include "core-thrash.h"

#if defined(HAVE_SYS_UTSNAME_H)
#include <sys/utsname.h>
#endif

#if defined(HAVE_SYSLOG_H)
#include <syslog.h>
#endif

#if defined(HAVE_LINUX_FS_H)
#include <linux/fs.h>
#endif

#include <float.h>

/* Stress test classes */
typedef struct {
	stress_class_t class;		/* Class type bit mask */
	const char *name;		/* Name of class */
} stress_class_info_t;

typedef struct {
	const int opt;			/* optarg option */
	const uint64_t opt_flag;	/* global options flag bit setting */
} stress_opt_flag_t;

/* Per stressor information */
static stress_stressor_t *stressors_head, *stressors_tail;
stress_stressor_t *g_stressor_current;

/* Various option settings and flags */
static volatile bool wait_flag = true;		/* false = exit run wait loop */
static int terminate_signum;			/* signal sent to process */
static pid_t main_pid;				/* stress-ng main pid */

/* Globals */
int32_t g_opt_sequential = DEFAULT_SEQUENTIAL;	/* # of sequential stressors */
int32_t g_opt_parallel = DEFAULT_PARALLEL;	/* # of parallel stressors */
uint64_t g_opt_timeout = TIMEOUT_NOT_SET;	/* timeout in seconds */
uint64_t g_opt_flags = PR_ERROR | PR_INFO | OPT_FLAGS_MMAP_MADVISE;
volatile bool g_stress_continue_flag = true;	/* false to exit stressor */
const char g_app_name[] = "stress-ng";		/* Name of application */
stress_shared_t *g_shared;			/* shared memory */
jmp_buf g_error_env;				/* parsing error env */
stress_put_val_t g_put_val;			/* sync data to somewhere */

#if defined(SA_SIGINFO)
typedef struct {
	int	code;
	pid_t	pid;
	uid_t	uid;
	struct timeval when;
	bool 	triggered;
} stress_sigalrm_info_t;

stress_sigalrm_info_t g_sigalrm_info;
#endif

static void stress_kill_stressors(const int sig, const bool force_sigkill);
/*
 *  optarg option to global setting option flags
 */
static const stress_opt_flag_t opt_flags[] = {
	{ OPT_abort,		OPT_FLAGS_ABORT },
	{ OPT_aggressive,	OPT_FLAGS_AGGRESSIVE_MASK },
	{ OPT_change_cpu,	OPT_FLAGS_CHANGE_CPU },
	{ OPT_dry_run,		OPT_FLAGS_DRY_RUN },
	{ OPT_ftrace,		OPT_FLAGS_FTRACE },
	{ OPT_ignite_cpu,	OPT_FLAGS_IGNITE_CPU },
	{ OPT_keep_files, 	OPT_FLAGS_KEEP_FILES },
	{ OPT_keep_name, 	OPT_FLAGS_KEEP_NAME },
	{ OPT_klog_check,	OPT_FLAGS_KLOG_CHECK },
	{ OPT_ksm,		OPT_FLAGS_KSM },
	{ OPT_log_brief,	OPT_FLAGS_LOG_BRIEF },
	{ OPT_log_lockless,	OPT_FLAGS_LOG_LOCKLESS },
	{ OPT_maximize,		OPT_FLAGS_MAXIMIZE },
	{ OPT_metrics,		OPT_FLAGS_METRICS },
	{ OPT_metrics_brief,	OPT_FLAGS_METRICS_BRIEF | OPT_FLAGS_METRICS },
	{ OPT_minimize,		OPT_FLAGS_MINIMIZE },
	{ OPT_no_oom_adjust,	OPT_FLAGS_NO_OOM_ADJUST },
	{ OPT_no_rand_seed,	OPT_FLAGS_NO_RAND_SEED },
	{ OPT_oomable,		OPT_FLAGS_OOMABLE },
	{ OPT_oom_avoid,	OPT_FLAGS_OOM_AVOID },
	{ OPT_page_in,		OPT_FLAGS_MMAP_MINCORE },
	{ OPT_pathological,	OPT_FLAGS_PATHOLOGICAL },
#if defined(STRESS_PERF_STATS) && 	\
    defined(HAVE_LINUX_PERF_EVENT_H)
	{ OPT_perf_stats,	OPT_FLAGS_PERF_STATS },
#endif
	{ OPT_settings,		OPT_FLAGS_SETTINGS },
	{ OPT_skip_silent,	OPT_FLAGS_SKIP_SILENT },
	{ OPT_smart,		OPT_FLAGS_SMART },
	{ OPT_sn,		OPT_FLAGS_SN },
	{ OPT_sock_nodelay,	OPT_FLAGS_SOCKET_NODELAY },
	{ OPT_stderr,		OPT_FLAGS_STDERR },
	{ OPT_stdout,		OPT_FLAGS_STDOUT },
#if defined(HAVE_SYSLOG_H)
	{ OPT_syslog,		OPT_FLAGS_SYSLOG },
#endif
	{ OPT_thrash, 		OPT_FLAGS_THRASH },
	{ OPT_times,		OPT_FLAGS_TIMES },
	{ OPT_timestamp,	OPT_FLAGS_TIMESTAMP },
	{ OPT_thermal_zones,	OPT_FLAGS_THERMAL_ZONES | OPT_FLAGS_TZ_INFO },
	{ OPT_verbose,		PR_ALL },
	{ OPT_verify,		OPT_FLAGS_VERIFY | PR_FAIL },
};

/*
 *  Attempt to catch a range of signals so
 *  we can clean up rather than leave
 *  cruft everywhere.
 */
static const int terminate_signals[] = {
	/* POSIX.1-1990 */
#if defined(SIGHUP)
	SIGHUP,
#endif
#if defined(SIGINT)
	SIGINT,
#endif
#if defined(SIGILL)
	SIGILL,
#endif
#if defined(SIGQUIT)
	SIGQUIT,
#endif
#if defined(SIGABRT)
	SIGABRT,
#endif
#if defined(SIGFPE)
	SIGFPE,
#endif
#if defined(SIGTERM)
	SIGTERM,
#endif
#if defined(SIGXCPU)
	SIGXCPU,
#endif
#if defined(SIGXFSZ)
	SIGXFSZ,
#endif
	/* Linux various */
#if defined(SIGIOT)
	SIGIOT,
#endif
#if defined(SIGSTKFLT)
	SIGSTKFLT,
#endif
#if defined(SIGPWR)
	SIGPWR,
#endif
#if defined(SIGINFO)
	SIGINFO,
#endif
#if defined(SIGVTALRM)
	SIGVTALRM,
#endif
};

static const int ignore_signals[] = {
#if defined(SIGUSR1)
	SIGUSR1,
#endif
#if defined(SIGUSR2)
	SIGUSR2,
#endif
#if defined(SIGTTOU)
	SIGTTOU,
#endif
#if defined(SIGTTIN)
	SIGTTIN,
#endif
#if defined(SIGWINCH)
	SIGWINCH,
#endif
};

/* Stressor id values */
enum {
	STRESS_START = -1,
	STRESSORS(STRESSOR_ENUM)
	/* STRESS_MAX must be last one */
	STRESS_MAX
};

/* Stressor extern info structs */
STRESSORS(STRESSOR_INFO)

/*
 *  Human readable stress test names.
 */
static const stress_t stressors[] = {
	STRESSORS(STRESSOR_ELEM)
	{ NULL, STRESS_MAX, 0, OPT_undefined, NULL }
};

STRESS_ASSERT(SIZEOF_ARRAY(stressors) != STRESS_MAX)

/*
 *  Different stress classes
 */
static const stress_class_info_t classes[] = {
	{ CLASS_CPU_CACHE,	"cpu-cache" },
	{ CLASS_CPU,		"cpu" },
	{ CLASS_DEV,		"device" },
	{ CLASS_FILESYSTEM,	"filesystem" },
	{ CLASS_GPU,		"gpu" },
	{ CLASS_INTERRUPT,	"interrupt" },
	{ CLASS_IO,		"io" },
	{ CLASS_MEMORY,		"memory" },
	{ CLASS_NETWORK,	"network" },
	{ CLASS_OS,		"os" },
	{ CLASS_PIPE_IO,	"pipe" },
	{ CLASS_SCHEDULER,	"scheduler" },
	{ CLASS_SECURITY,	"security" },
	{ CLASS_VM,		"vm" },
};

/*
 *  GNU "long options" command line options
 */
static const struct option long_options[] = {
	{ "abort",		0,	0,	OPT_abort },
	{ "access",		1,	0,	OPT_access },
	{ "access-ops",		1,	0,	OPT_access_ops },
	{ "af-alg",		1,	0,	OPT_af_alg },
	{ "af-alg-dump",	0,	0,	OPT_af_alg_dump },
	{ "af-alg-ops",		1,	0,	OPT_af_alg_ops },
	{ "affinity",		1,	0,	OPT_affinity },
	{ "affinity-delay",	1,	0,	OPT_affinity_delay },
	{ "affinity-ops",	1,	0,	OPT_affinity_ops },
	{ "affinity-pin",	0,	0,	OPT_affinity_pin },
	{ "affinity-rand",	0,	0,	OPT_affinity_rand },
	{ "affinity-sleep",	1,	0,	OPT_affinity_sleep },
	{ "aggressive",		0,	0,	OPT_aggressive },
	{ "aio",		1,	0,	OPT_aio },
	{ "aio-ops",		1,	0,	OPT_aio_ops },
	{ "aio-requests",	1,	0,	OPT_aio_requests },
	{ "aiol",		1,	0,	OPT_aiol},
	{ "aiol-ops",		1,	0,	OPT_aiol_ops },
	{ "aiol-requests",	1,	0,	OPT_aiol_requests },
	{ "alarm",		1,	0,	OPT_alarm },
	{ "alarm-ops",		1,	0,	OPT_alarm_ops },
	{ "all",		1,	0,	OPT_all },
	{ "apparmor",		1,	0,	OPT_apparmor },
	{ "apparmor-ops",	1,	0,	OPT_apparmor_ops },
	{ "atomic",		1,	0,	OPT_atomic },
	{ "atomic-ops",		1,	0,	OPT_atomic_ops },
	{ "bad-altstack",	1,	0,	OPT_bad_altstack },
	{ "bad-altstack-ops",	1,	0,	OPT_bad_altstack_ops },
	{ "bad-ioctl",		1,	0,	OPT_bad_ioctl },
	{ "bad-ioctl-method",	1,	0,	OPT_bad_ioctl_method },
	{ "bad-ioctl-ops",	1,	0,	OPT_bad_ioctl_ops },
	{ "backoff",		1,	0,	OPT_backoff },
	{ "bigheap",		1,	0,	OPT_bigheap },
	{ "bigheap-bytes",	1,	0,	OPT_bigheap_bytes },
	{ "bigheap-growth",	1,	0,	OPT_bigheap_growth },
	{ "bigheap-mlock",	0,	0,	OPT_bigheap_mlock },
	{ "bigheap-ops",	1,	0,	OPT_bigheap_ops },
	{ "bind-mount",		1,	0,	OPT_bind_mount },
	{ "bind-mount-ops",	1,	0,	OPT_bind_mount_ops },
	{ "binderfs",		1,	0,	OPT_binderfs },
	{ "binderfs-opts",	1,	0,	OPT_binderfs_ops },
	{ "branch",		1,	0,	OPT_branch },
	{ "branch-ops",		1,	0,	OPT_branch_ops },
	{ "brk",		1,	0,	OPT_brk },
	{ "brk-bytes",		1,	0,	OPT_brk_bytes },
	{ "brk-mlock",		0,	0,	OPT_brk_mlock },
	{ "brk-notouch",	0,	0,	OPT_brk_notouch },
	{ "brk-ops",		1,	0,	OPT_brk_ops },
	{ "bsearch",		1,	0,	OPT_bsearch },
	{ "bsearch-ops",	1,	0,	OPT_bsearch_ops },
	{ "bsearch-size",	1,	0,	OPT_bsearch_size },
	{ "cache",		1,	0, 	OPT_cache },
	{ "cache-size",		1,	0, 	OPT_cache_size},
	{ "cache-cldemote",	0,	0,	OPT_cache_cldemote },
	{ "cache-clflushopt",	0,	0,	OPT_cache_clflushopt },
	{ "cache-clwb",		0,	0,	OPT_cache_clwb },
	{ "cache-enable-all",	0,	0,	OPT_cache_enable_all },
	{ "cache-fence",	0,	0,	OPT_cache_fence },
	{ "cache-flush",	0,	0,	OPT_cache_flush },
	{ "cache-level",	1,	0,	OPT_cache_level },
	{ "cache-no-affinity",	0,	0,	OPT_cache_no_affinity },
	{ "cache-ops",		1,	0,	OPT_cache_ops },
	{ "cache-prefetch",	0,	0,	OPT_cache_prefetch },
	{ "cache-sfence",	0,	0,	OPT_cache_sfence },
	{ "cache-ways",		1,	0,	OPT_cache_ways },
	{ "cacheline",		1,	0, 	OPT_cacheline },
	{ "cacheline-affinity",	0,	0,	OPT_cacheline_affinity },
	{ "cacheline-method",	1,	0,	OPT_cacheline_method },
	{ "cacheline-ops",	1,	0,	OPT_cacheline_ops },
	{ "cap",		1,	0, 	OPT_cap },
	{ "cap-ops",		1,	0, 	OPT_cap_ops },
	{ "chattr",		1,	0, 	OPT_chattr },
	{ "chattr-ops",		1,	0,	OPT_chattr_ops },
	{ "change-cpu",		0,	0,	OPT_change_cpu },
	{ "chdir",		1,	0, 	OPT_chdir },
	{ "chdir-dirs",		1,	0,	OPT_chdir_dirs },
	{ "chdir-ops",		1,	0, 	OPT_chdir_ops },
	{ "chmod",		1,	0, 	OPT_chmod },
	{ "chmod-ops",		1,	0,	OPT_chmod_ops },
	{ "chown",		1,	0, 	OPT_chown},
	{ "chown-ops",		1,	0,	OPT_chown_ops },
	{ "chroot",		1,	0, 	OPT_chroot},
	{ "chroot-ops",		1,	0,	OPT_chroot_ops },
	{ "class",		1,	0,	OPT_class },
	{ "clock",		1,	0,	OPT_clock },
	{ "clock-ops",		1,	0,	OPT_clock_ops },
	{ "clone",		1,	0,	OPT_clone },
	{ "clone-max",		1,	0,	OPT_clone_max },
	{ "clone-ops",		1,	0,	OPT_clone_ops },
	{ "close",		1,	0,	OPT_close },
	{ "close-ops",		1,	0,	OPT_close_ops },
	{ "context",		1,	0,	OPT_context },
	{ "context-ops",	1,	0,	OPT_context_ops },
	{ "copy-file",		1,	0,	OPT_copy_file },
	{ "copy-file-bytes",	1,	0,	OPT_copy_file_bytes },
	{ "copy-file-ops",	1,	0,	OPT_copy_file_ops },
	{ "cpu",		1,	0,	OPT_cpu },
	{ "cpu-ops",		1,	0,	OPT_cpu_ops },
	{ "cpu-load",		1,	0,	OPT_cpu_load },
	{ "cpu-load-slice",	1,	0,	OPT_cpu_load_slice },
	{ "cpu-method",		1,	0,	OPT_cpu_method },
	{ "cpu-online",		1,	0,	OPT_cpu_online },
	{ "cpu-online-affinity",0,	0,	OPT_cpu_online_affinity },
	{ "cpu-online-all",	0,	0,	OPT_cpu_online_all },
	{ "cpu-online-ops",	1,	0,	OPT_cpu_online_ops },
	{ "crypt",		1,	0,	OPT_crypt },
	{ "crypt-ops",		1,	0,	OPT_crypt_ops },
	{ "cyclic",		1,	0,	OPT_cyclic },
	{ "cyclic-dist",	1,	0,	OPT_cyclic_dist },
	{ "cyclic-method",	1,	0,	OPT_cyclic_method },
	{ "cyclic-ops",		1,	0,	OPT_cyclic_ops },
	{ "cyclic-policy",	1,	0,	OPT_cyclic_policy },
	{ "cyclic-prio",	1,	0,	OPT_cyclic_prio },
	{ "cyclic-samples",	1,	0,	OPT_cyclic_samples },
	{ "cyclic-sleep",	1,	0,	OPT_cyclic_sleep },
	{ "daemon",		1,	0,	OPT_daemon },
	{ "daemon-ops",		1,	0,	OPT_daemon_ops },
	{ "daemon-wait",	0,	0,	OPT_daemon_wait },
	{ "dccp",		1,	0,	OPT_dccp },
	{ "dccp-domain",	1,	0,	OPT_dccp_domain },
	{ "dccp-if",		1,	0,	OPT_dccp_if },
	{ "dccp-ops",		1,	0,	OPT_dccp_ops },
	{ "dccp-opts",		1,	0,	OPT_dccp_opts },
	{ "dccp-port",		1,	0,	OPT_dccp_port },
	{ "dekker",		1,	0,	OPT_dekker },
	{ "dekker-ops",		1,	0,	OPT_dekker_ops },
	{ "dentry",		1,	0,	OPT_dentry },
	{ "dentry-ops",		1,	0,	OPT_dentry_ops },
	{ "dentries",		1,	0,	OPT_dentries },
	{ "dentry-order",	1,	0,	OPT_dentry_order },
	{ "dev",		1,	0,	OPT_dev },
	{ "dev-file",		1,	0,	OPT_dev_file },
	{ "dev-ops",		1,	0,	OPT_dev_ops },
	{ "dev-shm",		1,	0,	OPT_dev_shm },
	{ "dev-shm-ops",	1,	0,	OPT_dev_shm_ops },
	{ "dir",		1,	0,	OPT_dir },
	{ "dir-dirs",		1,	0,	OPT_dir_dirs },
	{ "dir-ops",		1,	0,	OPT_dir_ops },
	{ "dirdeep",		1,	0,	OPT_dirdeep },
	{ "dirdeep-bytes",	1,	0,	OPT_dirdeep_bytes },
	{ "dirdeep-dirs",	1,	0,	OPT_dirdeep_dirs },
	{ "dirdeep-files",	1,	0,	OPT_dirdeep_files },
	{ "dirdeep-inodes",	1,	0,	OPT_dirdeep_inodes },
	{ "dirdeep-ops",	1,	0,	OPT_dirdeep_ops },
	{ "dirmany",		1,	0,	OPT_dirmany },
	{ "dirmany-bytes",	1,	0,	OPT_dirmany_bytes },
	{ "dirmany-ops",	1,	0,	OPT_dirmany_ops },
	{ "dry-run",		0,	0,	OPT_dry_run },
	{ "dnotify",		1,	0,	OPT_dnotify },
	{ "dnotify-ops",	1,	0,	OPT_dnotify_ops },
	{ "dup",		1,	0,	OPT_dup },
	{ "dup-ops",		1,	0,	OPT_dup_ops },
	{ "dynlib",		1,	0,	OPT_dynlib },
	{ "dynlib-ops",		1,	0,	OPT_dynlib_ops },
	{ "eigen",		1,	0,	OPT_eigen },
	{ "eigen-ops",		1,	0,	OPT_eigen_ops },
	{ "eigen-method",	1,	0,	OPT_eigen_method },
	{ "eigen-size",		1,	0,	OPT_eigen_size },
	{ "efivar",		1,	0,	OPT_efivar },
	{ "efivar-ops",		1,	0,	OPT_efivar_ops },
	{ "enosys",		1,	0,	OPT_enosys },
	{ "enosys-ops",		1,	0,	OPT_enosys_ops },
	{ "env",		1,	0,	OPT_env },
	{ "env-ops",		1,	0,	OPT_env_ops },
	{ "epoll",		1,	0,	OPT_epoll },
	{ "epoll-domain",	1,	0,	OPT_epoll_domain },
	{ "epoll-ops",		1,	0,	OPT_epoll_ops },
	{ "epoll-port",		1,	0,	OPT_epoll_port },
	{ "epoll-sockets",	1,	0,	OPT_epoll_sockets },
	{ "eventfd",		1,	0,	OPT_eventfd },
	{ "eventfd-nonblock",	0,	0,	OPT_eventfd_nonblock },
	{ "eventfd-ops",	1,	0,	OPT_eventfd_ops },
	{ "exclude",		1,	0,	OPT_exclude },
	{ "exec",		1,	0,	OPT_exec },
	{ "exec-fork-method",	1,	0,	OPT_exec_fork_method },
	{ "exec-max",		1,	0,	OPT_exec_max },
	{ "exec-method",	1,	0,	OPT_exec_method },
	{ "exec-no-pthread",	0,	0,	OPT_exec_no_pthread },
	{ "exec-ops",		1,	0,	OPT_exec_ops },
	{ "exit-group",		1,	0,	OPT_exit_group },
	{ "exit-group-ops",	1,	0,	OPT_exit_group_ops },
	{ "fallocate",		1,	0,	OPT_fallocate },
	{ "fallocate-bytes",	1,	0,	OPT_fallocate_bytes },
	{ "fallocate-ops",	1,	0,	OPT_fallocate_ops },
	{ "fanotify",		1,	0,	OPT_fanotify },
	{ "fanotify-ops",	1,	0,	OPT_fanotify_ops },
	{ "far-branch",		1,	0,	OPT_far_branch },
	{ "far-branch-ops",	1,	0,	OPT_far_branch_ops },
	{ "far-branch-pages",	1,	0,	OPT_far_branch_pages },
	{ "fault",		1,	0,	OPT_fault },
	{ "fault-ops",		1,	0,	OPT_fault_ops },
	{ "fcntl",		1,	0,	OPT_fcntl},
	{ "fcntl-ops",		1,	0,	OPT_fcntl_ops },
	{ "fiemap",		1,	0,	OPT_fiemap },
	{ "fiemap-bytes",	1,	0,	OPT_fiemap_bytes },
	{ "fiemap-ops",		1,	0,	OPT_fiemap_ops },
	{ "fifo",		1,	0,	OPT_fifo },
	{ "fifo-data-size",	1,	0,	OPT_fifo_data_size },
	{ "fifo-ops",		1,	0,	OPT_fifo_ops },
	{ "fifo-readers",	1,	0,	OPT_fifo_readers },
	{ "file-ioctl",		1,	0,	OPT_file_ioctl },
	{ "file-ioctl-ops",	1,	0,	OPT_file_ioctl_ops },
	{ "filename",		1,	0,	OPT_filename },
	{ "filename-ops",	1,	0,	OPT_filename_ops },
	{ "filename-opts",	1,	0,	OPT_filename_opts },
	{ "flock",		1,	0,	OPT_flock },
	{ "flock-ops",		1,	0,	OPT_flock_ops },
	{ "flushcache",		1,	0,	OPT_flushcache },
	{ "flushcache-ops",	1,	0,	OPT_flushcache_ops },
	{ "fma",		1,	0,	OPT_fma },
	{ "fma-ops",		1,	0,	OPT_fma_ops },
	{ "fork",		1,	0,	OPT_fork },
	{ "fork-max",		1,	0,	OPT_fork_max },
	{ "fork-ops",		1,	0,	OPT_fork_ops },
	{ "fork-vm",		0,	0,	OPT_fork_vm },
	{ "forkheavy",		1,	0,	OPT_forkheavy },
	{ "forkheavy-allocs",	1,	0,	OPT_forkheavy_allocs },
	{ "forkheavy-mlock",	0,	0,	OPT_forkheavy_mlock },
	{ "forkheavy-ops",	1,	0,	OPT_forkheavy_ops },
	{ "forkheavy-procs",	1,	0,	OPT_forkheavy_procs },
	{ "fp",			1,	0,	OPT_fp },
	{ "fp-method",		1,	0,	OPT_fp_method },
	{ "fp-ops",		1,	0,	OPT_fp_ops },
	{ "fp-error",		1,	0,	OPT_fp_error},
	{ "fp-error-ops",	1,	0,	OPT_fp_error_ops },
	{ "fpunch",		1,	0,	OPT_fpunch },
	{ "fpunch-ops",		1,	0,	OPT_fpunch_ops },
	{ "fsize",		1,	0,	OPT_fsize },
	{ "fsize-ops",		1,	0,	OPT_fsize_ops },
	{ "fstat",		1,	0,	OPT_fstat },
	{ "fstat-dir",		1,	0,	OPT_fstat_dir },
	{ "fstat-ops",		1,	0,	OPT_fstat_ops },
	{ "ftrace",		0,	0,	OPT_ftrace },
	{ "full",		1,	0,	OPT_full },
	{ "full-ops",		1,	0,	OPT_full_ops },
	{ "funccall",		1,	0,	OPT_funccall },
	{ "funccall-method",	1,	0,	OPT_funccall_method },
	{ "funccall-ops",	1,	0,	OPT_funccall_ops },
	{ "funcret",		1,	0,	OPT_funcret },
	{ "funcret-method",	1,	0,	OPT_funcret_method },
	{ "funcret-ops",	1,	0,	OPT_funcret_ops },
	{ "futex",		1,	0,	OPT_futex },
	{ "futex-ops",		1,	0,	OPT_futex_ops },
	{ "get",		1,	0,	OPT_get },
	{ "get-ops",		1,	0,	OPT_get_ops },
	{ "getrandom",		1,	0,	OPT_getrandom },
	{ "getrandom-ops",	1,	0,	OPT_getrandom_ops },
	{ "getdent",		1,	0,	OPT_getdent },
	{ "getdent-ops",	1,	0,	OPT_getdent_ops },
	{ "goto",		1,	0,	OPT_goto },
	{ "goto-direction", 	1,	0,	OPT_goto_direction },
	{ "goto-ops",		1,	0,	OPT_goto_ops },
	{ "gpu",		1,	0,	OPT_gpu },
	{ "gpu-devnode",	1,	0,	OPT_gpu_devnode },
	{ "gpu-frag",		1,	0,	OPT_gpu_frag },
	{ "gpu-ops",		1,	0,	OPT_gpu_ops },
	{ "gpu-tex-size",	1,	0,	OPT_gpu_size },
	{ "gpu-upload",		1,	0,	OPT_gpu_uploads },
	{ "gpu-xsize",		1,	0,	OPT_gpu_xsize },
	{ "gpu-ysize",		1,	0,	OPT_gpu_ysize },
	{ "handle",		1,	0,	OPT_handle },
	{ "handle-ops",		1,	0,	OPT_handle_ops },
	{ "hash",		1,	0,	OPT_hash },
	{ "hash-method",	1,	0,	OPT_hash_method },
	{ "hash-ops",		1,	0,	OPT_hash_ops },
	{ "hdd",		1,	0,	OPT_hdd },
	{ "hdd-bytes",		1,	0,	OPT_hdd_bytes },
	{ "hdd-ops",		1,	0,	OPT_hdd_ops },
	{ "hdd-opts",		1,	0,	OPT_hdd_opts },
	{ "hdd-write-size", 	1,	0,	OPT_hdd_write_size },
	{ "heapsort",		1,	0,	OPT_heapsort },
	{ "heapsort-ops",	1,	0,	OPT_heapsort_ops },
	{ "heapsort-size",	1,	0,	OPT_heapsort_integers },
	{ "hrtimers",		1,	0,	OPT_hrtimers },
	{ "hrtimers-adjust",	0,	0,	OPT_hrtimers_adjust },
	{ "hrtimers-ops",	1,	0,	OPT_hrtimers_ops },
	{ "help",		0,	0,	OPT_help },
	{ "hsearch",		1,	0,	OPT_hsearch },
	{ "hsearch-ops",	1,	0,	OPT_hsearch_ops },
	{ "hsearch-size",	1,	0,	OPT_hsearch_size },
	{ "icache",		1,	0,	OPT_icache },
	{ "icache-ops",		1,	0,	OPT_icache_ops },
	{ "icmp-flood",		1,	0,	OPT_icmp_flood },
	{ "icmp-flood-ops",	1,	0,	OPT_icmp_flood_ops },
	{ "idle-page",		1,	0,	OPT_idle_page },
	{ "idle-page-ops",	1,	0,	OPT_idle_page_ops },
	{ "ignite-cpu",		0,	0, 	OPT_ignite_cpu },
	{ "inode-flags",	1,	0,	OPT_inode_flags },
	{ "inode-flags-ops",	1,	0,	OPT_inode_flags_ops },
	{ "inotify",		1,	0,	OPT_inotify },
	{ "inotify-ops",	1,	0,	OPT_inotify_ops },
	{ "io",			1,	0,	OPT_io },
	{ "io-ops",		1,	0,	OPT_io_ops },
	{ "iomix",		1,	0,	OPT_iomix },
	{ "iomix-bytes",	1,	0,	OPT_iomix_bytes },
	{ "iomix-ops",		1,	0,	OPT_iomix_ops },
	{ "ionice-class",	1,	0,	OPT_ionice_class },
	{ "ionice-level",	1,	0,	OPT_ionice_level },
	{ "ioport",		1,	0,	OPT_ioport },
	{ "ioport-ops",		1,	0,	OPT_ioport_ops },
	{ "ioport-opts",	1,	0,	OPT_ioport_opts },
	{ "ioprio",		1,	0,	OPT_ioprio },
	{ "ioprio-ops",		1,	0,	OPT_ioprio_ops },
	{ "iostat",		1,	0,	OPT_iostat },
	{ "io-uring",		1,	0,	OPT_io_uring },
	{ "io-uring-ops",	1,	0,	OPT_io_uring_ops },
	{ "ipsec-mb",		1,	0,	OPT_ipsec_mb },
	{ "ipsec-mb-feature",	1,	0,	OPT_ipsec_mb_feature },
	{ "ipsec-mb-jobs",	1,	0,	OPT_ipsec_mb_jobs },
	{ "ipsec-mb-method",	1,	0,	OPT_ipsec_mb_method },
	{ "ipsec-mb-ops",	1,	0,	OPT_ipsec_mb_ops },
	{ "itimer",		1,	0,	OPT_itimer },
	{ "itimer-freq",	1,	0,	OPT_itimer_freq },
	{ "itimer-ops",		1,	0,	OPT_itimer_ops },
	{ "itimer-rand",	0,	0,	OPT_itimer_rand },
	{ "job",		1,	0,	OPT_job },
	{ "jpeg",		1,	0,	OPT_jpeg },
	{ "jpeg-height",	1,	0,	OPT_jpeg_height },
	{ "jpeg-image",		1,	0,	OPT_jpeg_image },
	{ "jpeg-ops",		1,	0,	OPT_jpeg_ops },
	{ "jpeg-quality",	1,	0,	OPT_jpeg_quality },
	{ "jpeg-width",		1,	0,	OPT_jpeg_width },
	{ "judy",		1,	0,	OPT_judy },
	{ "judy-ops",		1,	0,	OPT_judy_ops },
	{ "judy-size",		1,	0,	OPT_judy_size },
	{ "kcmp",		1,	0,	OPT_kcmp },
	{ "kcmp-ops",		1,	0,	OPT_kcmp_ops },
	{ "keep-files",		0,	0,	OPT_keep_files },
	{ "keep-name",		0,	0,	OPT_keep_name },
	{ "key",		1,	0,	OPT_key },
	{ "key-ops",		1,	0,	OPT_key_ops },
	{ "kill",		1,	0,	OPT_kill },
	{ "kill-ops",		1,	0,	OPT_kill_ops },
	{ "klog",		1,	0,	OPT_klog },
	{ "klog-check",		0,	0,	OPT_klog_check },
	{ "klog-ops",		1,	0,	OPT_klog_ops },
	{ "ksm",		0,	0,	OPT_ksm },
	{ "kvm",		1,	0,	OPT_kvm },
	{ "kvm-ops",		1,	0,	OPT_kvm_ops },
	{ "l1cache",		1,	0, 	OPT_l1cache },
	{ "l1cache-line-size",	1,	0,	OPT_l1cache_line_size },
	{ "l1cache-method",	1,	0,	OPT_l1cache_method },
	{ "l1cache-mlock",	0,	0,	OPT_l1cache_mlock },
	{ "l1cache-ops",	1,	0,	OPT_l1cache_ops },
	{ "l1cache-sets",	1,	0,	OPT_l1cache_sets},
	{ "l1cache-size",	1,	0,	OPT_l1cache_size },
	{ "l1cache-ways",	1,	0,	OPT_l1cache_ways},
	{ "landlock",		1,	0,	OPT_landlock },
	{ "landlock-ops",	1,	0,	OPT_landlock_ops },
	{ "lease",		1,	0,	OPT_lease },
	{ "lease-breakers",	1,	0,	OPT_lease_breakers },
	{ "lease-ops",		1,	0,	OPT_lease_ops },
	{ "link",		1,	0,	OPT_link },
	{ "link-ops",		1,	0,	OPT_link_ops },
	{ "link-sync",		0,	0,	OPT_link_sync },
	{ "list",		1,	0,	OPT_list },
	{ "list-method",	1,	0,	OPT_list_method },
	{ "list-ops",		1,	0,	OPT_list_ops },
	{ "list-size",		1,	0,	OPT_list_size },
	{ "llc-affinity",	1,	0,	OPT_llc_affinity },
	{ "llc-affinity-mlock",	0,	0,	OPT_llc_affinity_mlock },
	{ "llc-affinity-ops",	1,	0,	OPT_llc_affinity_ops },
	{ "loadavg",		1,	0,	OPT_loadavg },
	{ "loadavg-ops",	1,	0,	OPT_loadavg_ops },
	{ "loadavg-max",	1,	0,	OPT_loadavg_max },
	{ "locka",		1,	0,	OPT_locka },
	{ "locka-ops",		1,	0,	OPT_locka_ops },
	{ "lockbus",		1,	0,	OPT_lockbus },
	{ "lockbus-ops",	1,	0,	OPT_lockbus_ops },
	{ "lockbus-nosplit",	0,	0,	OPT_lockbus_nosplit },
	{ "lockf",		1,	0,	OPT_lockf },
	{ "lockf-nonblock", 	0,	0,	OPT_lockf_nonblock },
	{ "lockf-ops",		1,	0,	OPT_lockf_ops },
	{ "lockofd",		1,	0,	OPT_lockofd },
	{ "lockofd-ops",	1,	0,	OPT_lockofd_ops },
	{ "log-brief",		0,	0,	OPT_log_brief },
	{ "log-file",		1,	0,	OPT_log_file },
	{ "log-lockless",	0,	0,	OPT_log_lockless },
	{ "longjmp",		1,	0,	OPT_longjmp },
	{ "longjmp-ops",	1,	0,	OPT_longjmp_ops },
	{ "loop",		1,	0,	OPT_loop },
	{ "loop-ops",		1,	0,	OPT_loop_ops },
	{ "lsearch",		1,	0,	OPT_lsearch },
	{ "lsearch-ops",	1,	0,	OPT_lsearch_ops },
	{ "lsearch-size",	1,	0,	OPT_lsearch_size },
	{ "madvise",		1,	0,	OPT_madvise },
	{ "madvise-ops",	1,	0,	OPT_madvise_ops },
	{ "madvise-hwpoison",	0,	0,	OPT_madvise_hwpoison },
	{ "malloc",		1,	0,	OPT_malloc },
	{ "malloc-bytes",	1,	0,	OPT_malloc_bytes },
	{ "malloc-max",		1,	0,	OPT_malloc_max },
	{ "malloc-mlock",	0,	0,	OPT_malloc_mlock },
	{ "malloc-ops",		1,	0,	OPT_malloc_ops },
	{ "malloc-pthreads",	1,	0,	OPT_malloc_pthreads },
	{ "malloc-thresh",	1,	0,	OPT_malloc_threshold },
	{ "malloc-touch",	0,	0,	OPT_malloc_touch },
	{ "malloc-zerofree",	0,	0,	OPT_malloc_zerofree },
	{ "matrix",		1,	0,	OPT_matrix },
	{ "matrix-method",	1,	0,	OPT_matrix_method },
	{ "matrix-ops",		1,	0,	OPT_matrix_ops },
	{ "matrix-size",	1,	0,	OPT_matrix_size },
	{ "matrix-yx",		0,	0,	OPT_matrix_yx },
	{ "matrix-3d",		1,	0,	OPT_matrix_3d },
	{ "matrix-3d-method",	1,	0,	OPT_matrix_3d_method },
	{ "matrix-3d-ops",	1,	0,	OPT_matrix_3d_ops },
	{ "matrix-3d-size",	1,	0,	OPT_matrix_3d_size },
	{ "matrix-3d-zyx",	0,	0,	OPT_matrix_3d_zyx },
	{ "maximize",		0,	0,	OPT_maximize },
	{ "max-fd",		1,	0,	OPT_max_fd },
	{ "mbind",		1,	0,	OPT_mbind },
	{ "mcontend",		1,	0,	OPT_mcontend },
	{ "mcontend-ops",	1,	0,	OPT_mcontend_ops },
	{ "membarrier",		1,	0,	OPT_membarrier },
	{ "membarrier-ops",	1,	0,	OPT_membarrier_ops },
	{ "memcpy",		1,	0,	OPT_memcpy },
	{ "memcpy-method",	1,	0,	OPT_memcpy_method },
	{ "memcpy-ops",		1,	0,	OPT_memcpy_ops },
	{ "memfd",		1,	0,	OPT_memfd },
	{ "memfd-bytes",	1,	0,	OPT_memfd_bytes },
	{ "memfd-fds",		1,	0,	OPT_memfd_fds },
	{ "memfd-mlock",	0,	0,	OPT_memfd_mlock },
	{ "memfd-ops",		1,	0,	OPT_memfd_ops },
	{ "memhotplug",		1,	0,	OPT_memhotplug },
	{ "memhotplug-ops",	1,	0,	OPT_memhotplug_ops },
	{ "memrate",		1,	0,	OPT_memrate },
	{ "memrate-bytes",	1,	0,	OPT_memrate_bytes },
	{ "memrate-flush",	0,	0,	OPT_memrate_flush },
	{ "memrate-ops",	1,	0,	OPT_memrate_ops },
	{ "memrate-rd-mbs",	1,	0,	OPT_memrate_rd_mbs },
	{ "memrate-wr-mbs",	1,	0,	OPT_memrate_wr_mbs },
	{ "memthrash",		1,	0,	OPT_memthrash },
	{ "memthrash-method",	1,	0,	OPT_memthrash_method },
	{ "memthrash-ops",	1,	0,	OPT_memthrash_ops },
	{ "mergesort",		1,	0,	OPT_mergesort },
	{ "mergesort-ops",	1,	0,	OPT_mergesort_ops },
	{ "mergesort-size",	1,	0,	OPT_mergesort_integers },
	{ "metrics",		0,	0,	OPT_metrics },
	{ "metrics-brief",	0,	0,	OPT_metrics_brief },
	{ "mincore",		1,	0,	OPT_mincore },
	{ "mincore-ops",	1,	0,	OPT_mincore_ops },
	{ "mincore-random",	0,	0,	OPT_mincore_rand },
	{ "misaligned",		1,	0,	OPT_misaligned },
	{ "misaligned-method",	1,	0,	OPT_misaligned_method },
	{ "misaligned-ops",	1,	0,	OPT_misaligned_ops },
	{ "minimize",		0,	0,	OPT_minimize },
	{ "mknod",		1,	0,	OPT_mknod },
	{ "mknod-ops",		1,	0,	OPT_mknod_ops },
	{ "mlock",		1,	0,	OPT_mlock },
	{ "mlock-ops",		1,	0,	OPT_mlock_ops },
	{ "mlockmany",		1,	0,	OPT_mlockmany },
	{ "mlockmany-ops",	1,	0,	OPT_mlockmany_ops },
	{ "mlockmany-procs",	1,	0,	OPT_mlockmany_procs },
	{ "mmap",		1,	0,	OPT_mmap },
	{ "mmap-async",		0,	0,	OPT_mmap_async },
	{ "mmap-bytes",		1,	0,	OPT_mmap_bytes },
	{ "mmap-file",		0,	0,	OPT_mmap_file },
	{ "mmap-mprotect",	0,	0,	OPT_mmap_mprotect },
	{ "mmap-odirect",	0,	0,	OPT_mmap_odirect },
	{ "mmap-ops",		1,	0,	OPT_mmap_ops },
	{ "mmap-osync",		0,	0,	OPT_mmap_osync },
	{ "mmap-mlock",		0,	0,	OPT_mmap_mlock },
	{ "mmap-mmap2",		0,	0,	OPT_mmap_mmap2 },
	{ "mmapaddr",		1,	0,	OPT_mmapaddr },
	{ "mmapaddr-mlock",	0,	0,	OPT_mmapaddr_mlock },
	{ "mmapaddr-ops",	1,	0,	OPT_mmapaddr_ops },
	{ "mmapfixed",		1,	0,	OPT_mmapfixed},
	{ "mmapfixed-mlock",	0,	0,	OPT_mmapfixed_mlock },
	{ "mmapfixed-ops",	1,	0,	OPT_mmapfixed_ops },
	{ "mmapfork",		1,	0,	OPT_mmapfork },
	{ "mmapfork-ops",	1,	0,	OPT_mmapfork_ops },
	{ "mmaphuge",		1,	0,	OPT_mmaphuge },
	{ "mmaphuge-mlock",	0,	0,	OPT_mmaphuge_mlock },
	{ "mmaphuge-mmaps",	1,	0,	OPT_mmaphuge_mmaps },
	{ "mmaphuge-ops",	1,	0,	OPT_mmaphuge_ops },
	{ "mmapmany",		1,	0,	OPT_mmapmany },
	{ "mmapmany-mlock",	0,	0,	OPT_mmapmany_mlock },
	{ "mmapmany-ops",	1,	0,	OPT_mmapmany_ops },
	{ "module",		1,	0,	OPT_module},
	{ "module-ops",		1,	0,	OPT_module_ops },
	{ "module-name",	1,	0,	OPT_module_name},
	{ "module-no-modver",	1,	0,	OPT_module_no_modver},
	{ "module-no-vermag",	1,	0,	OPT_module_no_vermag,},
	{ "module-no-unload",	0,	0,	OPT_module_no_unload},
	{ "mprotect",		1,	0,	OPT_mprotect },
	{ "mprotect-ops",	1,	0,	OPT_mprotect_ops },
	{ "mpfr",		1,	0,	OPT_mpfr },
	{ "mpfr-ops",		1,	0,	OPT_mpfr_ops },
	{ "mpfr-precision",	1,	0,	OPT_mpfr_precision },
	{ "mq",			1,	0,	OPT_mq },
	{ "mq-ops",		1,	0,	OPT_mq_ops },
	{ "mq-size",		1,	0,	OPT_mq_size },
	{ "mremap",		1,	0,	OPT_mremap },
	{ "mremap-bytes",	1,	0,	OPT_mremap_bytes },
	{ "mremap-mlock",	0,	0,	OPT_mremap_mlock },
	{ "mremap-ops",		1,	0,	OPT_mremap_ops },
	{ "msg",		1,	0,	OPT_msg },
	{ "msg-bytes",		1,	0,	OPT_msg_bytes },
	{ "msg-ops",		1,	0,	OPT_msg_ops },
	{ "msg-types",		1,	0,	OPT_msg_types },
	{ "msync",		1,	0,	OPT_msync },
	{ "msync-bytes",	1,	0,	OPT_msync_bytes },
	{ "msync-ops",		1,	0,	OPT_msync_ops },
	{ "msyncmany",		1,	0,	OPT_msyncmany },
	{ "msyncmany-ops",	1,	0,	OPT_msyncmany_ops },
	{ "munmap",		1,	0,	OPT_munmap },
	{ "munmap-ops",		1,	0,	OPT_munmap_ops },
	{ "mutex",		1,	0,	OPT_mutex },
	{ "mutex-affinity",	0,	0,	OPT_mutex_affinity },
	{ "mutex-ops",		1,	0,	OPT_mutex_ops },
	{ "mutex-procs",	1,	0,	OPT_mutex_procs },
	{ "nanosleep",		1,	0,	OPT_nanosleep },
	{ "nanosleep-ops",	1,	0,	OPT_nanosleep_ops },
	{ "nanosleep-threads",	1,	0,	OPT_nanosleep_threads },
	{ "netdev",		1,	0,	OPT_netdev },
	{ "netdev-ops",		1,	0,	OPT_netdev_ops },
	{ "netlink-proc",	1,	0,	OPT_netlink_proc },
	{ "netlink-proc-ops",	1,	0,	OPT_netlink_proc_ops },
	{ "netlink-task",	1,	0,	OPT_netlink_task },
	{ "netlink-task-ops",	1,	0,	OPT_netlink_task_ops },
	{ "nice",		1,	0,	OPT_nice },
	{ "nice-ops",		1,	0,	OPT_nice_ops },
	{ "no-madvise",		0,	0,	OPT_no_madvise },
	{ "no-oom-adjust",	0,	0,	OPT_no_oom_adjust },
	{ "no-rand-seed", 	0,	0,	OPT_no_rand_seed },
	{ "nop",		1,	0,	OPT_nop },
	{ "nop-instr",		1,	0,	OPT_nop_instr },
	{ "nop-ops",		1,	0,	OPT_nop_ops },
	{ "null",		1,	0,	OPT_null },
	{ "null-ops",		1,	0,	OPT_null_ops },
	{ "numa",		1,	0,	OPT_numa },
	{ "numa-ops",		1,	0,	OPT_numa_ops },
	{ "oomable",		0,	0,	OPT_oomable },
	{ "oom-avoid",		0,	0,	OPT_oom_avoid },
	{ "oom-avoid-bytes",	1,	0,	OPT_oom_avoid_bytes },
	{ "oom-pipe",		1,	0,	OPT_oom_pipe },
	{ "oom-pipe-ops",	1,	0,	OPT_oom_pipe_ops },
	{ "opcode",		1,	0,	OPT_opcode },
	{ "opcode-method",	1,	0,	OPT_opcode_method },
	{ "opcode-ops",		1,	0,	OPT_opcode_ops },
	{ "open",		1,	0,	OPT_open },
	{ "open-fd",		0,	0,	OPT_open_fd },
	{ "open-max",		1,	0,	OPT_open_max },
	{ "open-ops",		1,	0,	OPT_open_ops },
	{ "page-in",		0,	0,	OPT_page_in },
	{ "pagemove",		1,	0,	OPT_pagemove },
	{ "pagemove-bytes",	1,	0,	OPT_pagemove_bytes },
	{ "pagemove-mlock",	0,	0,	OPT_pagemove_mlock },
	{ "pagemove-ops",	1,	0,	OPT_pagemove_ops },
	{ "pageswap",		1,	0,	OPT_pageswap },
	{ "pageswap-ops",	1,	0,	OPT_pageswap_ops },
	{ "parallel",		1,	0,	OPT_all },
	{ "pathological",	0,	0,	OPT_pathological },
	{ "pci",		1,	0,	OPT_pci},
	{ "pci-ops",		1,	0,	OPT_pci_ops },
#if defined(STRESS_PERF_STATS) && 	\
    defined(HAVE_LINUX_PERF_EVENT_H)
	{ "perf",		0,	0,	OPT_perf_stats },
#endif
	{ "personality",	1,	0,	OPT_personality },
	{ "personality-ops",	1,	0,	OPT_personality_ops },
	{ "peterson",		1,	0,	OPT_peterson },
	{ "peterson-ops",	1,	0,	OPT_peterson_ops },
	{ "physpage",		1,	0,	OPT_physpage },
	{ "physpage-mtrr",	0,	0,	OPT_physpage_mtrr },
	{ "physpage-ops",	1,	0,	OPT_physpage_ops },
	{ "pidfd",		1,	0,	OPT_pidfd },
	{ "pidfd-ops",		1,	0,	OPT_pidfd_ops },
	{ "ping-sock",		1,	0,	OPT_ping_sock },
	{ "ping-sock-ops",	1,	0,	OPT_ping_sock_ops },
	{ "pipe",		1,	0,	OPT_pipe },
	{ "pipe-data-size",	1,	0,	OPT_pipe_data_size },
	{ "pipe-ops",		1,	0,	OPT_pipe_ops },
#if defined(F_SETPIPE_SZ)
	{ "pipe-size",		1,	0,	OPT_pipe_size },
#endif
	{ "pipe-vmsplice",	0,	0,	OPT_pipe_vmsplice },
	{ "pipeherd",		1,	0,	OPT_pipeherd },
	{ "pipeherd-ops",	1,	0,	OPT_pipeherd_ops },
	{ "pipeherd-yield", 	0,	0,	OPT_pipeherd_yield },
	{ "pkey",		1,	0,	OPT_pkey },
	{ "pkey-ops",		1,	0,	OPT_pkey_ops },
	{ "plugin",		1,	0,	OPT_plugin },
	{ "plugin-method",	1,	0,	OPT_plugin_method },
	{ "plugin-ops",		1,	0,	OPT_plugin_ops },
	{ "plugin-so",		1,	0,	OPT_plugin_so },
	{ "poll",		1,	0,	OPT_poll },
	{ "poll-ops",		1,	0,	OPT_poll_ops },
	{ "poll-fds",		1,	0,	OPT_poll_fds },
	{ "prctl",		1,	0,	OPT_prctl },
	{ "prctl-ops",		1,	0,	OPT_prctl_ops },
	{ "prefetch",		1,	0,	OPT_prefetch },
	{ "prefetch-l3-size",	1,	0,	OPT_prefetch_l3_size },
	{ "prefetch-method",	1,	0,	OPT_prefetch_method },
	{ "prefetch-ops",	1,	0,	OPT_prefetch_ops },
	{ "priv-instr",		1,	0,	OPT_priv_instr },
	{ "priv-instr-ops",	1,	0,	OPT_priv_instr_ops },
	{ "procfs",		1,	0,	OPT_procfs },
	{ "procfs-ops",		1,	0,	OPT_procfs_ops },
	{ "pthread",		1,	0,	OPT_pthread },
	{ "pthread-max",	1,	0,	OPT_pthread_max },
	{ "pthread-ops",	1,	0,	OPT_pthread_ops },
	{ "ptrace",		1,	0,	OPT_ptrace },
	{ "ptrace-ops",		1,	0,	OPT_ptrace_ops },
	{ "pty",		1,	0,	OPT_pty },
	{ "pty-max",		1,	0,	OPT_pty_max },
	{ "pty-ops",		1,	0,	OPT_pty_ops },
	{ "qsort",		1,	0,	OPT_qsort },
	{ "qsort-method",	1,	0,	OPT_qsort_method },
	{ "qsort-ops",		1,	0,	OPT_qsort_ops },
	{ "qsort-size",		1,	0,	OPT_qsort_integers },
	{ "quiet",		0,	0,	OPT_quiet },
	{ "quota",		1,	0,	OPT_quota },
	{ "quota-ops",		1,	0,	OPT_quota_ops },
	{ "race-sched",		1,	0,	OPT_race_sched },
	{ "race-sched-ops",	1,	0,	OPT_race_sched_ops },
	{ "race-sched-method",	1,	0,	OPT_race_sched_method },
	{ "radixsort",		1,	0,	OPT_radixsort },
	{ "radixsort-ops",	1,	0,	OPT_radixsort_ops },
	{ "radixsort-size",	1,	0,	OPT_radixsort_size },
	{ "ramfs",		1,	0,	OPT_ramfs },
	{ "ramfs-fill",		0,	0,	OPT_ramfs_fill },
	{ "ramfs-ops",		1,	0,	OPT_ramfs_ops },
	{ "ramfs-size",		1,	0,	OPT_ramfs_size },
	{ "randlist",		1,	0,	OPT_randlist },
	{ "randlist-compact",	0,	0,	OPT_randlist_compact },
	{ "randlist-items", 	1,	0,	OPT_randlist_items },
	{ "randlist-ops",	1,	0,	OPT_randlist_ops },
	{ "randlist-size", 	1,	0,	OPT_randlist_size },
	{ "random",		1,	0,	OPT_random },
	{ "rawdev",		1,	0,	OPT_rawdev },
	{ "rawdev-method",	1,	0,	OPT_rawdev_method },
	{ "rawdev-ops",		1,	0,	OPT_rawdev_ops },
	{ "rawpkt",		1,	0,	OPT_rawpkt },
	{ "rawpkt-ops",		1,	0,	OPT_rawpkt_ops },
	{ "rawpkt-port",	1,	0,	OPT_rawpkt_port },
	{ "rawpkt-rxring",	1,	0,	OPT_rawpkt_rxring },
	{ "rawsock",		1,	0,	OPT_rawsock },
	{ "rawsock-ops",	1,	0,	OPT_rawsock_ops },
	{ "rawsock-port",	1,	0,	OPT_rawsock_port },
	{ "rawudp",		1,	0,	OPT_rawudp },
	{ "rawudp-if",		1,	0,	OPT_rawudp_if },
	{ "rawudp-ops",		1,	0,	OPT_rawudp_ops },
	{ "rawudp-port",	1,	0,	OPT_rawudp_port },
	{ "rdrand",		1,	0,	OPT_rdrand },
	{ "rdrand-ops",		1,	0,	OPT_rdrand_ops },
	{ "rdrand-seed",	0,	0,	OPT_rdrand_seed },
	{ "readahead",		1,	0,	OPT_readahead },
	{ "readahead-bytes",	1,	0,	OPT_readahead_bytes },
	{ "readahead-ops",	1,	0,	OPT_readahead_ops },
	{ "reboot",		1,	0,	OPT_reboot },
	{ "reboot-ops",		1,	0,	OPT_reboot_ops },
	{ "regs",		1,	0,	OPT_regs },
	{ "regs-ops",		1,	0,	OPT_regs_ops },
	{ "remap",		1,	0,	OPT_remap },
	{ "remap-mlock",	0,	0,	OPT_remap_mlock },
	{ "remap-ops",		1,	0,	OPT_remap_ops },
	{ "remap-pages",	1,	0,	OPT_remap_pages },
	{ "rename",		1,	0,	OPT_rename },
	{ "rename-ops",		1,	0,	OPT_rename_ops },
	{ "resched",		1,	0,	OPT_resched },
	{ "resched-ops",	1,	0,	OPT_resched_ops },
	{ "resources",		1,	0,	OPT_resources },
	{ "resources-mlock",	0,	0,	OPT_resources_mlock },
	{ "resources-ops",	1,	0,	OPT_resources_ops },
	{ "revio",		1,	0,	OPT_revio },
	{ "revio-bytes",	1,	0,	OPT_revio_bytes },
	{ "revio-ops",		1,	0,	OPT_revio_ops },
	{ "revio-opts",		1,	0,	OPT_revio_opts },
	{ "ring-pipe",		1,	0,	OPT_ring_pipe },
	{ "ring-pipe-num",	1,	0,	OPT_ring_pipe_num },
	{ "ring-pipe-ops",	1,	0,	OPT_ring_pipe_ops },
	{ "ring-pipe-size",	1,	0,	OPT_ring_pipe_size },
	{ "ring-pipe-splice",	0,	0,	OPT_ring_pipe_splice },
	{ "rlimit",		1,	0,	OPT_rlimit },
	{ "rlimit-ops",		1,	0,	OPT_rlimit_ops },
	{ "rmap",		1,	0,	OPT_rmap },
	{ "rmap-ops",		1,	0,	OPT_rmap_ops },
	{ "rotate",		1,	0,	OPT_rotate },
	{ "rotate-method",	1,	0,	OPT_rotate_method },
	{ "rotate-ops",		1,	0,	OPT_rotate_ops },
	{ "rseq",		1,	0,	OPT_rseq },
	{ "rseq-ops",		1,	0,	OPT_rseq_ops },
	{ "rtc",		1,	0,	OPT_rtc },
	{ "rtc-ops",		1,	0,	OPT_rtc_ops },
	{ "sched",		1,	0,	OPT_sched },
	{ "sched-deadline",	1,	0,	OPT_sched_deadline },
	{ "sched-period",	1,	0,	OPT_sched_period },
	{ "sched-prio",		1,	0,	OPT_sched_prio },
	{ "sched-reclaim",	0,	0,      OPT_sched_reclaim },
	{ "sched-runtime",	1,	0,	OPT_sched_runtime },
	{ "schedmix",		1,	0,	OPT_schedmix },
	{ "schedmix-ops",	1,	0,	OPT_schedmix_ops },
	{ "schedmix-procs",	1,	0,	OPT_schedmix_procs },
	{ "schedpolicy",	1,	0,	OPT_schedpolicy },
	{ "schedpolicy-ops",	1,	0,	OPT_schedpolicy_ops },
	{ "schedpolicy-rand",	0,	0,	OPT_schedpolicy_rand },
	{ "sctp",		1,	0,	OPT_sctp },
	{ "sctp-domain",	1,	0,	OPT_sctp_domain },
	{ "sctp-if",		1,	0,	OPT_sctp_if },
	{ "sctp-ops",		1,	0,	OPT_sctp_ops },
	{ "sctp-port",		1,	0,	OPT_sctp_port },
	{ "sctp-sched",		1,	0,	OPT_sctp_sched },
	{ "seal",		1,	0,	OPT_seal },
	{ "seal-ops",		1,	0,	OPT_seal_ops },
	{ "seccomp",		1,	0,	OPT_seccomp },
	{ "seccomp-ops",	1,	0,	OPT_seccomp_ops },
	{ "secretmem",		1,	0,	OPT_secretmem },
	{ "secretmem-ops",	1,	0,	OPT_secretmem_ops },
	{ "seed",		1,	0,	OPT_seed },
	{ "seek",		1,	0,	OPT_seek },
	{ "seek-ops",		1,	0,	OPT_seek_ops },
	{ "seek-punch",		0,	0,	OPT_seek_punch  },
	{ "seek-size",		1,	0,	OPT_seek_size },
	{ "sem",		1,	0,	OPT_sem },
	{ "sem-ops",		1,	0,	OPT_sem_ops },
	{ "sem-procs",		1,	0,	OPT_sem_procs },
	{ "sem-sysv",		1,	0,	OPT_sem_sysv },
	{ "sem-sysv-ops",	1,	0,	OPT_sem_sysv_ops },
	{ "sem-sysv-procs",	1,	0,	OPT_sem_sysv_procs },
	{ "sendfile",		1,	0,	OPT_sendfile },
	{ "sendfile-ops",	1,	0,	OPT_sendfile_ops },
	{ "sendfile-size",	1,	0,	OPT_sendfile_size },
	{ "sequential",		1,	0,	OPT_sequential },
	{ "session",		1,	0,	OPT_session },
	{ "session-ops",	1,	0,	OPT_session_ops },
	{ "set",		1,	0,	OPT_set },
	{ "set-ops",		1,	0,	OPT_set_ops },
	{ "settings",		0,	0,	OPT_settings },
	{ "shellsort",		1,	0,	OPT_shellsort },
	{ "shellsort-ops",	1,	0,	OPT_shellsort_ops },
	{ "shellsort-size",	1,	0,	OPT_shellsort_size },
	{ "shm",		1,	0,	OPT_shm },
	{ "shm-bytes",		1,	0,	OPT_shm_bytes },
	{ "shm-mlock",		0,	0,	OPT_shm_mlock },
	{ "shm-objs",		1,	0,	OPT_shm_objects },
	{ "shm-ops",		1,	0,	OPT_shm_ops },
	{ "shm-sysv",		1,	0,	OPT_shm_sysv },
	{ "shm-sysv-bytes",	1,	0,	OPT_shm_sysv_bytes },
	{ "shm-sysv-mlock",	0,	0,	OPT_shm_sysv_mlock },
	{ "shm-sysv-ops",	1,	0,	OPT_shm_sysv_ops },
	{ "shm-sysv-segs",	1,	0,	OPT_shm_sysv_segments },
	{ "sigabrt",		1,	0,	OPT_sigabrt },
	{ "sigabrt-ops",	1,	0,	OPT_sigabrt_ops },
	{ "sigbus",		1,	0,	OPT_sigbus },
	{ "sigbus-ops",		1,	0,	OPT_sigbus_ops },
	{ "sigchld",		1,	0,	OPT_sigchld },
	{ "sigchld-ops",	1,	0,	OPT_sigchld_ops },
	{ "sigfd",		1,	0,	OPT_sigfd },
	{ "sigfd-ops",		1,	0,	OPT_sigfd_ops },
	{ "sigio",		1,	0,	OPT_sigio },
	{ "sigio-ops",		1,	0,	OPT_sigio_ops },
	{ "sigfpe",		1,	0,	OPT_sigfpe },
	{ "sigfpe-ops",		1,	0,	OPT_sigfpe_ops },
	{ "signal",		1,	0,	OPT_signal },
	{ "signal-ops",		1,	0,	OPT_signal_ops },
	{ "signest",		1,	0,	OPT_signest },
	{ "signest-ops",	1,	0,	OPT_signest_ops },
	{ "sigpending",		1,	0,	OPT_sigpending},
	{ "sigpending-ops",	1,	0,	OPT_sigpending_ops },
	{ "sigpipe",		1,	0,	OPT_sigpipe },
	{ "sigpipe-ops",	1,	0,	OPT_sigpipe_ops },
	{ "sigq",		1,	0,	OPT_sigq },
	{ "sigq-ops",		1,	0,	OPT_sigq_ops },
	{ "sigrt",		1,	0,	OPT_sigrt },
	{ "sigrt-ops",		1,	0,	OPT_sigrt_ops },
	{ "sigsegv",		1,	0,	OPT_sigsegv },
	{ "sigsegv-ops",	1,	0,	OPT_sigsegv_ops },
	{ "sigsuspend",		1,	0,	OPT_sigsuspend },
	{ "sigsuspend-ops",	1,	0,	OPT_sigsuspend_ops },
	{ "sigtrap",		1,	0,	OPT_sigtrap },
	{ "sigtrap-ops",	1,	0,	OPT_sigtrap_ops},
	{ "skiplist",		1,	0,	OPT_skiplist },
	{ "skiplist-ops",	1,	0,	OPT_skiplist_ops },
	{ "skiplist-size",	1,	0,	OPT_skiplist_size },
	{ "skip-silent",	0,	0,	OPT_skip_silent },
	{ "sleep",		1,	0,	OPT_sleep },
	{ "sleep-max",		1,	0,	OPT_sleep_max },
	{ "sleep-ops",		1,	0,	OPT_sleep_ops },
	{ "smart",		0,	0,	OPT_smart },
	{ "smi",		1,	0,	OPT_smi },
	{ "smi-ops",		1,	0,	OPT_smi_ops },
	{ "sn",			0,	0,	OPT_sn },
	{ "sock",		1,	0,	OPT_sock },
	{ "sock-domain",	1,	0,	OPT_sock_domain },
	{ "sock-if",		1,	0,	OPT_sock_if },
	{ "sock-nodelay",	0,	0,	OPT_sock_nodelay },
	{ "sock-ops",		1,	0,	OPT_sock_ops },
	{ "sock-opts",		1,	0,	OPT_sock_opts },
	{ "sock-port",		1,	0,	OPT_sock_port },
	{ "sock-protocol",	1,	0,	OPT_sock_protocol },
	{ "sock-type",		1,	0,	OPT_sock_type },
	{ "sock-zerocopy", 	0,	0,	OPT_sock_zerocopy },
	{ "sockabuse",		1,	0,	OPT_sockabuse },
	{ "sockabuse-ops",	1,	0,	OPT_sockabuse_ops },
	{ "sockabuse-port",	1,	0,	OPT_sockabuse_port },
	{ "sockdiag",		1,	0,	OPT_sockdiag },
	{ "sockdiag-ops",	1,	0,	OPT_sockdiag_ops },
	{ "sockfd",		1,	0,	OPT_sockfd },
	{ "sockfd-ops",		1,	0,	OPT_sockfd_ops },
	{ "sockfd-port",	1,	0,	OPT_sockfd_port },
	{ "sockmany",		1,	0,	OPT_sockmany },
	{ "sockmany-if",	1,	0,	OPT_sockmany_if },
	{ "sockmany-ops",	1,	0,	OPT_sockmany_ops },
	{ "sockmany-port",	1,	0,	OPT_sockmany_port },
	{ "sockpair",		1,	0,	OPT_sockpair },
	{ "sockpair-ops",	1,	0,	OPT_sockpair_ops },
	{ "softlockup",		1,	0,	OPT_softlockup },
	{ "softlockup-ops",	1,	0,	OPT_softlockup_ops },
	{ "sparsematrix",	1,	0,	OPT_sparsematrix},
	{ "sparsematrix-items",	1,	0,	OPT_sparsematrix_items },
	{ "sparsematrix-method",1,	0,	OPT_sparsematrix_method },
	{ "sparsematrix-ops",	1,	0,	OPT_sparsematrix_ops },
	{ "sparsematrix-size",	1,	0,	OPT_sparsematrix_size },
	{ "spawn",		1,	0,	OPT_spawn },
	{ "spawn-ops",		1,	0,	OPT_spawn_ops },
	{ "splice",		1,	0,	OPT_splice },
	{ "splice-bytes",	1,	0,	OPT_splice_bytes },
	{ "splice-ops",		1,	0,	OPT_splice_ops },
	{ "stack",		1,	0,	OPT_stack},
	{ "stack-fill",		0,	0,	OPT_stack_fill },
	{ "stack-mlock",	0,	0,	OPT_stack_mlock },
	{ "stack-ops",		1,	0,	OPT_stack_ops },
	{ "stack-pageout",	0,	0,	OPT_stack_pageout },
	{ "stack-unmap",	0,	0,	OPT_stack_unmap },
	{ "stackmmap",		1,	0,	OPT_stackmmap },
	{ "stackmmap-ops",	1,	0,	OPT_stackmmap_ops },
	{ "status",		1,	0,	OPT_status },
	{ "stderr",		0,	0,	OPT_stderr },
	{ "stdout",		0,	0,	OPT_stdout },
	{ "str",		1,	0,	OPT_str },
	{ "str-method",		1,	0,	OPT_str_method },
	{ "str-ops",		1,	0,	OPT_str_ops },
	{ "stressors",		0,	0,	OPT_stressors },
	{ "stream",		1,	0,	OPT_stream },
	{ "stream-index",	1,	0,	OPT_stream_index },
	{ "stream-l3-size",	1,	0,	OPT_stream_l3_size },
	{ "stream-madvise",	1,	0,	OPT_stream_madvise },
	{ "stream-mlock",	0,	0,	OPT_stream_mlock },
	{ "stream-ops",		1,	0,	OPT_stream_ops },
	{ "swap",		1,	0,	OPT_swap },
	{ "swap-ops",		1,	0,	OPT_swap_ops },
	{ "switch",		1,	0,	OPT_switch },
	{ "switch-freq",	1,	0,	OPT_switch_freq },
	{ "switch-method",	1,	0,	OPT_switch_method },
	{ "switch-ops",		1,	0,	OPT_switch_ops },
	{ "symlink",		1,	0,	OPT_symlink },
	{ "symlink-ops",	1,	0,	OPT_symlink_ops },
	{ "symlink-sync",	0,	0,	OPT_symlink_sync },
	{ "sync-file",		1,	0,	OPT_sync_file },
	{ "sync-file-bytes", 	1,	0,	OPT_sync_file_bytes },
	{ "sync-file-ops", 	1,	0,	OPT_sync_file_ops },
	{ "syncload",		1,	0,	OPT_syncload },
	{ "syncload-msbusy",	1,	0,	OPT_syncload_msbusy },
	{ "syncload-mssleep",	1,	0,	OPT_syncload_mssleep },
	{ "syncload-ops",	1,	0,	OPT_syncload_ops },
	{ "sysbadaddr",		1,	0,	OPT_sysbadaddr },
	{ "sysbadaddr-ops",	1,	0,	OPT_sysbadaddr_ops },
	{ "syscall",		1,	0,	OPT_syscall },
	{ "syscall-method",	1,	0,	OPT_syscall_method },
	{ "syscall-ops",	1,	0,	OPT_syscall_ops },
	{ "sysfs",		1,	0,	OPT_sysfs },
	{ "sysfs-ops",		1,	0,	OPT_sysfs_ops },
	{ "sysinfo",		1,	0,	OPT_sysinfo },
	{ "sysinfo-ops",	1,	0,	OPT_sysinfo_ops },
	{ "sysinval",		1,	0,	OPT_sysinval },
	{ "sysinval-ops",	1,	0,	OPT_sysinval_ops },
#if defined(HAVE_SYSLOG_H)
	{ "syslog",		0,	0,	OPT_syslog },
#endif
	{ "taskset",		1,	0,	OPT_taskset },
	{ "tee",		1,	0,	OPT_tee },
	{ "tee-ops",		1,	0,	OPT_tee_ops },
	{ "temp-path",		1,	0,	OPT_temp_path },
	{ "timeout",		1,	0,	OPT_timeout },
	{ "timer",		1,	0,	OPT_timer },
	{ "timer-freq",		1,	0,	OPT_timer_freq },
	{ "timer-ops",		1,	0,	OPT_timer_ops },
	{ "timer-rand", 	0,	0,	OPT_timer_rand },
	{ "timerfd",		1,	0,	OPT_timerfd },
	{ "timerfd-fds",	1,	0,	OPT_timerfd_fds },
	{ "timerfd-freq",	1,	0,	OPT_timerfd_freq },
	{ "timerfd-ops",	1,	0,	OPT_timerfd_ops },
	{ "timerfd-rand",	0,	0,	OPT_timerfd_rand },
	{ "timer-slack"	,	1,	0,	OPT_timer_slack },
	{ "tlb-shootdown",	1,	0,	OPT_tlb_shootdown },
	{ "tlb-shootdown-ops",	1,	0,	OPT_tlb_shootdown_ops },
	{ "tmpfs",		1,	0,	OPT_tmpfs },
	{ "tmpfs-mmap-async",	0,	0,	OPT_tmpfs_mmap_async },
	{ "tmpfs-mmap-file",	0,	0,	OPT_tmpfs_mmap_file },
	{ "tmpfs-ops",		1,	0,	OPT_tmpfs_ops },
	{ "touch",		1,	0,	OPT_touch },
	{ "touch-method",	1,	0,	OPT_touch_method },
	{ "touch-ops",		1,	0,	OPT_touch_ops },
	{ "touch-opts",		1,	0,	OPT_touch_opts },
	{ "tree",		1,	0,	OPT_tree },
	{ "tree-method",	1,	0,	OPT_tree_method },
	{ "tree-ops",		1,	0,	OPT_tree_ops },
	{ "tree-size",		1,	0,	OPT_tree_size },
	{ "tsc",		1,	0,	OPT_tsc },
	{ "tsc-lfence",		0,	0,	OPT_tsc_lfence },
	{ "tsc-ops",		1,	0,	OPT_tsc_ops },
	{ "tsearch",		1,	0,	OPT_tsearch },
	{ "tsearch-ops",	1,	0,	OPT_tsearch_ops },
	{ "tsearch-size",	1,	0,	OPT_tsearch_size },
	{ "thermalstat",	1,	0,	OPT_thermalstat },
	{ "thrash",		0,	0,	OPT_thrash },
	{ "times",		0,	0,	OPT_times },
	{ "timestamp",		0,	0,	OPT_timestamp },
	{ "tz",			0,	0,	OPT_thermal_zones },
	{ "tun",		1,	0,	OPT_tun},
	{ "tun-tap",		0,	0,	OPT_tun_tap },
	{ "tun-ops",		1,	0,	OPT_tun_ops },
	{ "udp",		1,	0,	OPT_udp },
	{ "udp-domain",		1,	0,	OPT_udp_domain },
	{ "udp-gro",		0,	0,	OPT_udp_gro },
	{ "udp-if",		1,	0,	OPT_udp_if },
	{ "udp-lite",		0,	0,	OPT_udp_lite },
	{ "udp-ops",		1,	0,	OPT_udp_ops },
	{ "udp-port",		1,	0,	OPT_udp_port },
	{ "udp-flood",		1,	0,	OPT_udp_flood },
	{ "udp-flood-domain",	1,	0,	OPT_udp_flood_domain },
	{ "udp-flood-if",	1,	0,	OPT_udp_flood_if },
	{ "udp-flood-ops",	1,	0,	OPT_udp_flood_ops },
	{ "umount",		1,	0,	OPT_umount },
	{ "umount-ops",		1,	0,	OPT_umount_ops },
	{ "unshare",		1,	0,	OPT_unshare },
	{ "unshare-ops",	1,	0,	OPT_unshare_ops },
	{ "uprobe",		1,	0,	OPT_uprobe },
	{ "uprobe-ops",		1,	0,	OPT_uprobe_ops },
	{ "urandom",		1,	0,	OPT_urandom },
	{ "urandom-ops",	1,	0,	OPT_urandom_ops },
	{ "userfaultfd",	1,	0,	OPT_userfaultfd },
	{ "userfaultfd-bytes",	1,	0,	OPT_userfaultfd_bytes },
	{ "userfaultfd-ops",	1,	0,	OPT_userfaultfd_ops },
	{ "usersyscall",	1,	0,	OPT_usersyscall },
	{ "usersyscall-ops",	1,	0,	OPT_usersyscall_ops },
	{ "utime",		1,	0,	OPT_utime },
	{ "utime-fsync",	0,	0,	OPT_utime_fsync },
	{ "utime-ops",		1,	0,	OPT_utime_ops },
	{ "vdso",		1,	0,	OPT_vdso },
	{ "vdso-func",		1,	0,	OPT_vdso_func },
	{ "vdso-ops",		1,	0,	OPT_vdso_ops },
	{ "vecfp",		1,	0,	OPT_vecfp },
	{ "vecfp-method",	1,	0,	OPT_vecfp_method },
	{ "vecfp-ops",		1,	0,	OPT_vecfp_ops },
	{ "vecmath",		1,	0,	OPT_vecmath },
	{ "vecmath-ops",	1,	0,	OPT_vecmath_ops },
	{ "vecshuf",		1,	0,	OPT_vecshuf },
	{ "vecshuf-method",	1,	0,	OPT_vecshuf_method },
	{ "vecshuf-ops",	1,	0,	OPT_vecshuf_ops },
	{ "vecwide",		1,	0,	OPT_vecwide},
	{ "vecwide-ops",	1,	0,	OPT_vecwide_ops },
	{ "verbose",		0,	0,	OPT_verbose },
	{ "verify",		0,	0,	OPT_verify },
	{ "verifiable",		0,	0,	OPT_verifiable },
	{ "verity",		1,	0,	OPT_verity },
	{ "verity-ops",		1,	0,	OPT_verity_ops },
	{ "version",		0,	0,	OPT_version },
	{ "vfork",		1,	0,	OPT_vfork },
	{ "vfork-max",		1,	0,	OPT_vfork_max },
	{ "vfork-ops",		1,	0,	OPT_vfork_ops },
	{ "vforkmany",		1,	0,	OPT_vforkmany },
	{ "vforkmany-ops", 	1,	0,	OPT_vforkmany_ops },
	{ "vforkmany-vm", 	0,	0,	OPT_vforkmany_vm },
	{ "vm",			1,	0,	OPT_vm },
	{ "vm-bytes",		1,	0,	OPT_vm_bytes },
	{ "vm-hang",		1,	0,	OPT_vm_hang },
	{ "vm-keep",		0,	0,	OPT_vm_keep },
#if defined(MAP_LOCKED)
	{ "vm-locked",		0,	0,	OPT_vm_mmap_locked },
#endif
	{ "vm-madvise",		1,	0,	OPT_vm_madvise },
	{ "vm-method",		1,	0,	OPT_vm_method },
	{ "vm-ops",		1,	0,	OPT_vm_ops },
#if defined(MAP_POPULATE)
	{ "vm-populate",	0,	0,	OPT_vm_mmap_populate },
#endif
	{ "vm-addr",		1,	0,	OPT_vm_addr },
	{ "vm-addr-method",	1,	0,	OPT_vm_addr_method },
	{ "vm-addr-mlock",	0,	0,	OPT_vm_addr_mlock },
	{ "vm-addr-ops",	1,	0,	OPT_vm_addr_ops },
	{ "vm-rw",		1,	0,	OPT_vm_rw },
	{ "vm-rw-bytes",	1,	0,	OPT_vm_rw_bytes },
	{ "vm-rw-ops",		1,	0,	OPT_vm_rw_ops },
	{ "vm-segv",		1,	0,	OPT_vm_segv },
	{ "vm-segv-ops",	1,	0,	OPT_vm_segv_ops },
	{ "vm-splice",		1,	0,	OPT_vm_splice },
	{ "vm-splice-bytes",	1,	0,	OPT_vm_splice_bytes },
	{ "vm-splice-ops",	1,	0,	OPT_vm_splice_ops },
	{ "vmstat",		1,	0,	OPT_vmstat },
	{ "wait",		1,	0,	OPT_wait },
	{ "wait-ops",		1,	0,	OPT_wait_ops },
	{ "waitcpu",		1,	0,	OPT_waitcpu },
	{ "waitcpu-ops",	1,	0,	OPT_waitcpu_ops },
	{ "watchdog",		1,	0,	OPT_watchdog },
	{ "watchdog-ops",	1,	0,	OPT_watchdog_ops },
	{ "wcs",		1,	0,	OPT_wcs},
	{ "wcs-method",		1,	0,	OPT_wcs_method },
	{ "wcs-ops",		1,	0,	OPT_wcs_ops },
	{ "x86cpuid",		1,	0,	OPT_x86cpuid },
	{ "x86cpuid-ops",	1,	0,	OPT_x86cpuid_ops },
	{ "x86syscall",		1,	0,	OPT_x86syscall },
	{ "x86syscall-func",	1,	0,	OPT_x86syscall_func },
	{ "x86syscall-ops",	1,	0,	OPT_x86syscall_ops },
	{ "xattr",		1,	0,	OPT_xattr },
	{ "xattr-ops",		1,	0,	OPT_xattr_ops },
	{ "yaml",		1,	0,	OPT_yaml },
	{ "yield",		1,	0,	OPT_yield },
	{ "yield-ops",		1,	0,	OPT_yield_ops },
	{ "zero",		1,	0,	OPT_zero },
	{ "zero-ops",		1,	0,	OPT_zero_ops },
	{ "zlib",		1,	0,	OPT_zlib },
	{ "zlib-level",		1,	0,	OPT_zlib_level },
	{ "zlib-method",	1,	0,	OPT_zlib_method },
	{ "zlib-mem-level",	1,	0,	OPT_zlib_mem_level },
	{ "zlib-ops",		1,	0,	OPT_zlib_ops },
	{ "zlib-strategy",	1,	0,	OPT_zlib_strategy, },
	{ "zlib-stream-bytes",	1,	0,	OPT_zlib_stream_bytes, },
	{ "zlib-window-bits",	1,	0,	OPT_zlib_window_bits },
	{ "zombie",		1,	0,	OPT_zombie },
	{ "zombie-max",		1,	0,	OPT_zombie_max },
	{ "zombie-ops",		1,	0,	OPT_zombie_ops },
	{ NULL,			0,	0,	0 }
};

/*
 *  Generic help options
 */
static const stress_help_t help_generic[] = {
	{ NULL,		"abort",		"abort all stressors if any stressor fails" },
	{ NULL,		"aggressive",		"enable all aggressive options" },
	{ "a N",	"all N",		"start N workers of each stress test" },
	{ "b N",	"backoff N",		"wait of N microseconds before work starts" },
	{ NULL,		"change cpu",		"force child processes to use different CPU to that of parent" },
	{ NULL,		"class name",		"specify a class of stressors, use with --sequential" },
	{ "n",		"dry-run",		"do not run" },
	{ NULL,		"ftrace",		"enable kernel function call tracing" },
	{ "h",		"help",			"show help" },
	{ NULL,		"ignite-cpu",		"alter kernel controls to make CPU run hot" },
	{ NULL,		"ionice-class C",	"specify ionice class (idle, besteffort, realtime)" },
	{ NULL,		"ionice-level L",	"specify ionice level (0 max, 7 min)" },
	{ NULL,		"iostate S",		"show I/O statistics every S seconds" },
	{ "j",		"job jobfile",		"run the named jobfile" },
	{ NULL,		"keep-files",		"do not remove files or directories" },
	{ "k",		"keep-name",		"keep stress worker names to be 'stress-ng'" },
	{ NULL,		"klog-check",		"check kernel message log for errors" },
	{ NULL,		"ksm",			"enable kernel samepage merging" },
	{ NULL,		"log-brief",		"less verbose log messages" },
	{ NULL,		"log-file filename",	"log messages to a log file" },
	{ NULL,		"log-lockless",		"log messages without message locking" },
	{ NULL,		"maximize",		"enable maximum stress options" },
	{ NULL,		"max-fd",		"set maximum file descriptor limit" },
	{ NULL,		"mbind",		"set NUMA memory binding to specific nodes" },
	{ "M",		"metrics",		"print pseudo metrics of activity" },
	{ NULL,		"metrics-brief",	"enable metrics and only show non-zero results" },
	{ NULL,		"minimize",		"enable minimal stress options" },
	{ NULL,		"no-madvise",		"don't use random madvise options for each mmap" },
	{ NULL,		"no-oom-adjust",	"disable all forms of out-of-memory score adjustments" },
	{ NULL,		"no-rand-seed",		"seed random numbers with the same constant" },
	{ NULL,		"oom-avoid",		"Try to avoid stressors from being OOM'" },
	{ NULL,		"oom-avoid-bytes N",	"Number of bytes free to stop futher memory allocations" },
	{ NULL,		"oomable",		"Do not respawn a stressor if it gets OOM'd" },
	{ NULL,		"page-in",		"touch allocated pages that are not in core" },
	{ NULL,		"parallel N",		"synonym for 'all N'" },
	{ NULL,		"pathological",		"enable stressors that are known to hang a machine" },
#if defined(STRESS_PERF_STATS) &&	\
    defined(HAVE_LINUX_PERF_EVENT_H)
	{ NULL,		"perf",			"display perf statistics" },
#endif
	{ "q",		"quiet",		"quiet output" },
	{ "r",		"random N",		"start N random workers" },
	{ NULL,		"sched type",		"set scheduler type" },
	{ NULL,		"sched-prio N",		"set scheduler priority level N" },
	{ NULL,		"sched-period N",	"set period for SCHED_DEADLINE to N nanosecs (Linux only)" },
	{ NULL,		"sched-runtime N",	"set runtime for SCHED_DEADLINE to N nanosecs (Linux only)" },
	{ NULL,		"sched-deadline N",	"set deadline for SCHED_DEADLINE to N nanosecs (Linux only)" },
	{ NULL,		"sched-reclaim",        "set reclaim cpu bandwidth for deadline scheduler (Linux only)" },
	{ NULL,		"seed N",		"set the random number generator seed with a 64 bit value" },
	{ NULL,		"sequential N",		"run all stressors one by one, invoking N of them" },
	{ NULL,		"skip-silent",		"silently skip unimplemented stressors" },
	{ NULL,		"smart",		"show changes in S.M.A.R.T. data" },
	{ NULL,		"sn",			"use scientific notation for metrics" },
	{ NULL,		"status S",		"show stress-ng progress status every S seconds" },
	{ NULL,		"stderr",		"all output to stderr" },
	{ NULL,		"stdout",		"all output to stdout (now the default)" },
	{ NULL,		"stressors",		"show available stress tests" },
#if defined(HAVE_SYSLOG_H)
	{ NULL,		"syslog",		"log messages to the syslog" },
#endif
	{ NULL,		"taskset",		"use specific CPUs (set CPU affinity)" },
	{ NULL,		"temp-path path",	"specify path for temporary directories and files" },
	{ NULL,		"thermalstat S",	"show CPU and thermal load stats every S seconds" },
	{ NULL,		"thrash",		"force all pages in causing swap thrashing" },
	{ "t N",	"timeout T",		"timeout after T seconds" },
	{ NULL,		"timer-slack",		"enable timer slack mode" },
	{ NULL,		"times",		"show run time summary at end of the run" },
	{ NULL,		"timestamp",		"timestamp log output " },
#if defined(STRESS_THERMAL_ZONES)
	{ NULL,		"tz",			"collect temperatures from thermal zones (Linux only)" },
#endif
	{ "v",		"verbose",		"verbose output" },
	{ NULL,		"verify",		"verify results (not available on all tests)" },
	{ NULL,		"verifiable",		"show stressors that enable verification via --verify" },
	{ "V",		"version",		"show version" },
	{ NULL,		"vmstat S",		"show memory and process statistics every S seconds" },
	{ "x",		"exclude",		"list of stressors to exclude (not run)" },
	{ "Y",		"yaml file",		"output results to YAML formatted file" },
	{ NULL,		NULL,			NULL }
};

/*
 *  stress_hash_checksum()
 *	generate a hash of the checksum data
 */
static inline void stress_hash_checksum(stress_checksum_t *checksum)
{
	checksum->hash = stress_hash_jenkin((uint8_t *)&checksum->data,
				sizeof(checksum->data));
}

/*
 *  stressor_name_find()
 *  	Find index into stressors by name
 */
static inline size_t stressor_name_find(const char *name)
{
	size_t i;

	for (i = 0; stressors[i].name; i++) {
		if (!stress_strcmp_munged(name, stressors[i].name))
			break;
	}
	return i;	/* End of array is a special "NULL" entry */
}

/*
 *  stress_ignore_stressor()
 *	remove stressor from stressor list
 */
static void stress_ignore_stressor(stress_stressor_t *ss, uint8_t reason)
{
	ss->ignore = reason;
}

/*
 *  stress_get_class_id()
 *	find the class id of a given class name
 */
static uint32_t stress_get_class_id(char *const str)
{
	size_t i;

	for (i = 0; i < SIZEOF_ARRAY(classes); i++) {
		if (!strcmp(classes[i].name, str))
			return classes[i].class;
	}
	return 0;
}

/*
 *  stress_get_class()
 *	parse for allowed class types, return bit mask of types, 0 if error
 */
static int stress_get_class(char *const class_str, uint32_t *class)
{
	char *str, *token;
	int ret = 0;

	*class = 0;
	for (str = class_str; (token = strtok(str, ",")) != NULL; str = NULL) {
		uint32_t cl = stress_get_class_id(token);

		if (!cl) {
			size_t i;
			const size_t len = strlen(token);

			if ((len > 1) && (token[len - 1] == '?')) {
				token[len - 1] = '\0';

				cl = stress_get_class_id(token);
				if (cl) {
					size_t j;

					(void)printf("class '%s' stressors:",
						token);
					for (j = 0; stressors[j].name; j++) {
						if (stressors[j].info->class & cl) {
							char munged[64];

							(void)stress_munge_underscore(munged, stressors[j].name, sizeof(munged));
							(void)printf(" %s", munged);
						}
					}
					(void)printf("\n");
					return 1;
				}
			}
			(void)fprintf(stderr, "Unknown class: '%s', "
				"available classes:", token);
			for (i = 0; i < SIZEOF_ARRAY(classes); i++)
				(void)fprintf(stderr, " %s", classes[i].name);
			(void)fprintf(stderr, "\n\n");
			return -1;
		}
		*class |= cl;
	}
	return ret;
}

/*
 *  stress_exclude()
 *  	parse -x --exlude exclude list
 */
static int stress_exclude(void)
{
	char *str, *token, *opt_exclude;

	if (!stress_get_setting("exclude", &opt_exclude))
		return 0;

	for (str = opt_exclude; (token = strtok(str, ",")) != NULL; str = NULL) {
		unsigned int id;
		stress_stressor_t *ss = stressors_head;
		const size_t i = stressor_name_find(token);

		if (!stressors[i].name) {
			(void)fprintf(stderr, "Unknown stressor: '%s', "
				"invalid exclude option\n", token);
			return -1;
		}
		id = stressors[i].id;

		while (ss) {
			stress_stressor_t *next = ss->next;

			if (ss->stressor->id == id)
				stress_ignore_stressor(ss, STRESS_STRESSOR_EXCLUDED);
			ss = next;
		}
	}
	return 0;
}

/*  stress_sigchld_handler()
 *	parent is informed child has terminated and
 * 	it's time to stop
 */
static void MLOCKED_TEXT stress_sigchld_handler(int signum)
{
	if (signum == SIGCHLD)
		stress_continue_set_flag(false);
}

/*
 *  stress_sigchld_set_handler()
 *	set sigchld handler
 */
int stress_sigchld_set_handler(const stress_args_t *args)
{
	return stress_sighandler(args->name, SIGCHLD, stress_sigchld_handler, NULL);
}

/*
 *  stress_sigint_handler()
 *	catch signals and set flag to break out of stress loops
 */
static void MLOCKED_TEXT stress_sigint_handler(int signum)
{
	(void)signum;
	if (g_shared)
		g_shared->caught_sigint = true;
	stress_continue_set_flag(false);
	wait_flag = false;

	/* Send alarm to all stressors */
	stress_kill_stressors(SIGALRM, true);
}

/*
 *  stress_sigalrm_handler()
 *	handle signal in parent process, don't block on waits
 */
static void MLOCKED_TEXT stress_sigalrm_handler(int signum)
{
	if (g_shared)
		g_shared->caught_sigint = true;
	if (getpid() == main_pid) {
		/* Parent */
		wait_flag = false;
		stress_kill_stressors(SIGALRM, false);
	} else {
		/* Child */
		stress_handle_stop_stressing(signum);
	}
}

/*
 *  stress_block_signals()
 *	block signals
 */
static void stress_block_signals(void)
{
	sigset_t set;

	(void)sigfillset(&set);
	(void)sigprocmask(SIG_SETMASK, &set, NULL);
}

#if defined(SA_SIGINFO)
static void MLOCKED_TEXT stress_sigalrm_action_handler(
	int signum,
	siginfo_t *info,
	void *ucontext)
{
	(void)ucontext;

	if (g_shared && 			/* shared mem initialized */
	    !g_shared->caught_sigint &&		/* and SIGINT not already handled */
	    info && 				/* and info is valid */
	    (info->si_code == SI_USER) &&	/* and not from kernel SIGALRM */
	    (!g_sigalrm_info.triggered)) {	/* and not already handled */
		g_sigalrm_info.code = info->si_code;
		g_sigalrm_info.pid = info->si_pid;
		g_sigalrm_info.uid = info->si_uid;
		(void)gettimeofday(&g_sigalrm_info.when, NULL);
		g_sigalrm_info.triggered = true;
	}
	stress_sigalrm_handler(signum);
}
#endif

#if defined(SIGUSR2)
/*
 *  stress_stats_handler()
 *	dump current system stats
 */
static void MLOCKED_TEXT stress_stats_handler(int signum)
{
	static char buffer[80];
	char *ptr = buffer;
	double min1, min5, min15;
	size_t shmall, freemem, totalmem, freeswap, totalswap;

	(void)signum;

	*ptr = '\0';

	if (stress_get_load_avg(&min1, &min5, &min15) == 0) {
		int ret;

		ret = snprintf(ptr, sizeof(buffer),
			"Load Avg: %.2f %.2f %.2f, ",
			min1, min5, min15);
		if (ret > 0)
			ptr += ret;
	}
	stress_get_memlimits(&shmall, &freemem, &totalmem, &freeswap, &totalswap);

	(void)snprintf(ptr, (size_t)(buffer - ptr),
		"MemFree: %zu MB, MemTotal: %zu MB",
		freemem / (size_t)MB, totalmem / (size_t)MB);
	/* Really shouldn't do this in a signal handler */
	(void)fprintf(stdout, "%s\n", buffer);
	(void)fflush(stdout);
}
#endif

/*
 *  stress_set_handler()
 *	set signal handler to catch SIGINT, SIGALRM, SIGHUP
 */
static int stress_set_handler(const char *stress, const bool child)
{
#if defined(SA_SIGINFO)
	struct sigaction sa;
#endif
	if (stress_sighandler(stress, SIGINT, stress_sigint_handler, NULL) < 0)
		return -1;
	if (stress_sighandler(stress, SIGHUP, stress_sigint_handler, NULL) < 0)
		return -1;
#if defined(SIGUSR2)
	if (!child) {
		if (stress_sighandler(stress, SIGUSR2,
			stress_stats_handler, NULL) < 0) {
			return -1;
		}
	}
#endif
#if defined(SA_SIGINFO)
	(void)shim_memset(&sa, 0, sizeof(sa));
	sa.sa_sigaction = stress_sigalrm_action_handler;
	sa.sa_flags = SA_SIGINFO;
	if (sigaction(SIGALRM, &sa, NULL) < 0) {
		pr_fail("%s: sigaction SIGALRM: errno=%d (%s)\n",
                        stress, errno, strerror(errno));
	}
#else
	if (stress_sighandler(stress, SIGALRM, stress_sigalrm_handler, NULL) < 0)
		return -1;
#endif
	return 0;
}

/*
 *  stress_version()
 *	print program version info
 */
static void stress_version(void)
{
	(void)printf("%s, version " VERSION " (%s, %s)%s\n",
		g_app_name, stress_get_compiler(), stress_get_uname_info(),
		stress_is_dev_tty(STDOUT_FILENO) ? "" : " \U0001F4BB\U0001F525");
}

/*
 *  stress_usage_help()
 *	show generic help information
 */
static void stress_usage_help(const stress_help_t help_info[])
{
	size_t i;
	const int cols = stress_get_tty_width();

	for (i = 0; help_info[i].description; i++) {
		char opt_s[10] = "";
		int wd = 0;
		bool first = true;
		const char *ptr, *space = NULL;
		const char *start = help_info[i].description;

		if (help_info[i].opt_s)
			(void)snprintf(opt_s, sizeof(opt_s), "-%s,",
					help_info[i].opt_s);
		(void)printf("%-6s--%-22s", opt_s,
			help_info[i].opt_l);

		for (ptr = start; *ptr; ptr++) {
			if (*ptr == ' ')
				space = ptr;
			wd++;
			if (wd >= cols - 30) {
				const size_t n = (size_t)(space - start);

				if (!first)
					(void)printf("%-30s", "");
				first = false;
				(void)printf("%*.*s\n", (int)n, (int)n, start);
				start = space + 1;
				wd = 0;
			}
		}
		if (start != ptr) {
			const int n = (int)(ptr - start);
			if (!first)
				(void)printf("%-30s", "");
			(void)printf("%*.*s\n", n, n, start);
		}
	}
}

/*
 *  stress_verfiable_mode()
 *	show the stressors that are verified by their verify mode
 */
static void stress_verifiable_mode(stress_verify_t mode)
{
	size_t i;
	bool space = false;

	for (i = 0; stressors[i].name; i++)
		if (stressors[i].info->verify == mode) {
			char munged[64];

			(void)stress_munge_underscore(munged, stressors[i].name, sizeof(munged));
			(void)printf("%s%s", space ? " " : "", munged);
			space = true;
		}
	(void)putchar('\n');
}

/*
 *  stress_verfiable()
 *	show the stressors that have --verify ability
 */
static void stress_verifiable(void)
{
	(void)printf("Verification always enabled:\n");
	stress_verifiable_mode(VERIFY_ALWAYS);
	(void)printf("\nVerification enabled by --verify option:\n");
	stress_verifiable_mode(VERIFY_OPTIONAL);
	(void)printf("\nVerification not implemented:\n");
	stress_verifiable_mode(VERIFY_NONE);
}

/*
 *  stress_usage_help_stressors()
 *	show per stressor help information
 */
static void stress_usage_help_stressors(void)
{
	size_t i;

	for (i = 0; stressors[i].id != STRESS_MAX; i++) {
		if (stressors[i].info->help)
			stress_usage_help(stressors[i].info->help);
	}
}

/*
 *  stress_show_stressor_names()
 *	show stressor names
 */
static inline void stress_show_stressor_names(void)
{
	size_t i;

	for (i = 0; stressors[i].name; i++) {
		char munged[64];

		(void)stress_munge_underscore(munged, stressors[i].name, sizeof(munged));
		(void)printf("%s%s", i ? " " : "", munged);
	}
	(void)putchar('\n');
}

/*
 *  stress_usage()
 *	print some help
 */
static void NORETURN stress_usage(void)
{
	stress_version();
	(void)printf("\nUsage: %s [OPTION [ARG]]\n", g_app_name);
	(void)printf("\nGeneral control options:\n");
	stress_usage_help(help_generic);
	(void)printf("\nStressor specific options:\n");
	stress_usage_help_stressors();
	(void)printf("\nExample: %s --cpu 8 --iomix 4 --vm 2 --vm-bytes 128M "
		"--fork 4 --timeout 10s\n\n"
		"Note: Sizes can be suffixed with B,K,M,G and times with "
		"s,m,h,d,y\n", g_app_name);
	stress_settings_free();
	stress_temp_path_free();
	exit(EXIT_SUCCESS);
}

/*
 *  stress_opt_name()
 *	find name associated with an option value
 */
static const char *stress_opt_name(const int opt_val)
{
	size_t i;

	for (i = 0; long_options[i].name; i++)
		if (long_options[i].val == opt_val)
			return long_options[i].name;

	return "unknown";
}

/*
 *  stress_get_processors()
 *	get number of processors, set count if <=0 as:
 *		count = 0 -> number of CPUs in system
 *		count < 0 -> number of CPUs online
 */
static void stress_get_processors(int32_t *count)
{
	if (*count == 0)
		*count = stress_get_processors_configured();
	else if (*count < 0)
		*count = stress_get_processors_online();
}

/*
 *  stress_stressor_finished()
 *	mark a stressor process as complete
 */
static inline void stress_stressor_finished(pid_t *pid)
{
	*pid = 0;
	g_shared->stressors_reaped++;
}

/*
 *  stress_kill_stressors()
 * 	kill stressor tasks using signal sig
 */
static void stress_kill_stressors(const int sig, const bool force_sigkill)
{
	int signum = sig;
	stress_stressor_t *ss;

	if (force_sigkill) {
		static int count = 0;

		/* multiple calls will always fallback to SIGKILL */
		count++;
		if (count > 5) {
			pr_dbg("killing processes with SIGKILL\n");
			signum = SIGKILL;
		}
	}

	for (ss = stressors_head; ss; ss = ss->next) {
		int32_t i;

		if (ss->ignore)
			continue;

		for (i = 0; i < ss->started_instances; i++) {
			stress_stats_t *const stats = ss->stats[i];
			const pid_t pid = stats->pid;

			if (pid && !stats->signalled) {
				(void)shim_kill(pid, signum);
				stats->signalled = true;
			}
		}
	}
}

/*
 *  stress_exit_status_to_string()
 *	map stress-ng exit status returns into text
 */
static const char *stress_exit_status_to_string(const int status)
{
	typedef struct {
		const int status;
		const char *description;
	} stress_exit_status_map_t;

	static const stress_exit_status_map_t stress_exit_status_map[] = {
		{ EXIT_SUCCESS,			"success" },
		{ EXIT_FAILURE,			"stress-ng core failure " },
		{ EXIT_NOT_SUCCESS,		"stressor failed" },
		{ EXIT_NO_RESOURCE,		"no resources" },
		{ EXIT_NOT_IMPLEMENTED,		"not implemented" },
		{ EXIT_SIGNALED,		"killed by signal" },
		{ EXIT_BY_SYS_EXIT,		"stressor terminated using _exit()" },
		{ EXIT_METRICS_UNTRUSTWORTHY,	"metrics may be untrustworthy" },
	};
	size_t i;

	for (i = 0; i < SIZEOF_ARRAY(stress_exit_status_map); i++) {
		if (status == stress_exit_status_map[i].status)
			return stress_exit_status_map[i].description;
	}
	return "unknown";
}

/*
 *  Filter out dot files . and ..
 */
static int stress_dot_filter(const struct dirent *d)
{
	if (d->d_name[0] == '.') {
		if (d->d_name[1] == '\0')
			return 0;
		if ((d->d_name[1] == '.') && (d->d_name[2] == '\0'))
			return 0;
	}
	return 1;
}

static void stress_unset_inode_flags(const char *filename, const int flag)
{
#if defined(FS_IOC_SETFLAGS)
	int fd;
        const long int new_flag = 0;

	fd = open(filename, O_RDWR | flag);
	if (fd < 0)
		return;

        VOID_RET(int, ioctl(fd, FS_IOC_SETFLAGS, &new_flag));
	(void)close(fd);
#else
	(void)filename;
	(void)flag;
#endif
}

/*
 *  stress_clean_dir_files()
 *  	recursively delete files in directories
 */
static void stress_clean_dir_files(
	const char *temp_path,
	const size_t temp_path_len,
	char *path,
	const size_t path_posn)
{
	struct stat statbuf;
	char *ptr = path + path_posn;
	const char *end = path + PATH_MAX;
	int n;
	struct dirent **names = NULL;

	if (stat(path, &statbuf) < 0) {
		pr_dbg("stress-ng: failed to stat %s, errno=%d (%s)\n", path, errno, strerror(errno));
		return;
	}

	/* We don't follow symlinks */
	if (S_ISLNK(statbuf.st_mode))
		return;

	/* We don't remove paths with .. in */
	if (strstr(path, ".."))
		return;

	/* We don't remove paths that our out of the scope */
	if (strncmp(path, temp_path, temp_path_len))
		return;

	n = scandir(path, &names, stress_dot_filter, alphasort);
	if (n < 0) {
		(void)shim_rmdir(path);
		return;
	}

	while (n--) {
		size_t name_len = strlen(names[n]->d_name) + 1;
#if !defined(DT_DIR) ||	\
    !defined(DT_LNK) ||	\
    !defined(DT_REG)
		int ret;
#endif

		/* No more space */
		if (ptr + name_len > end) {
			free(names[n]);
			continue;
		}

		(void)snprintf(ptr, (size_t)(end - ptr), "/%s", names[n]->d_name);
		name_len = strlen(ptr);

#if defined(DT_DIR) &&	\
    defined(DT_LNK) &&	\
    defined(DT_REG)
		/* Modern fast d_type method */
		switch (names[n]->d_type) {
		case DT_DIR:
			free(names[n]);
#if defined(O_DIRECTORY)
			stress_unset_inode_flags(temp_path, O_DIRECTORY);
#endif
			stress_unset_chattr_flags(path);
			stress_clean_dir_files(temp_path, temp_path_len, path, path_posn + name_len);
			(void)shim_rmdir(path);
			break;
		case DT_LNK:
		case DT_REG:
			free(names[n]);
			stress_unset_inode_flags(temp_path, 0);
			stress_unset_chattr_flags(path);
			(void)shim_unlink(path);
			break;
		default:
			free(names[n]);
			break;
		}
#else
		/* Slower stat method */
		free(names[n]);
		ret = stat(path, &statbuf);
		if (ret < 0)
			continue;

		if ((statbuf.st_mode & S_IFMT) == S_IFDIR) {
#if defined(O_DIRECTORY)
			stress_unset_inode_flags(temp_path, O_DIRECTORY);
#endif
			stress_unset_chattr_flags(temp_path);
			stress_clean_dir_files(temp_path, temp_path_len, path, path_posn + name_len);
			(void)shim_rmdir(path);
		} else if (((statbuf.st_mode & S_IFMT) == S_IFLNK) ||
			   ((statbuf.st_mode & S_IFMT) == S_IFREG)) {
			stress_unset_inode_flags(temp_path, 0);
			stress_unset_chattr_flags(temp_path);
			(void)unlink(path);
		}
#endif
	}
	*ptr = '\0';
	free(names);
	(void)shim_rmdir(path);
}

/*
 *  stress_clean_dir()
 *	perform tidy up of any residual temp files; this
 *	happens if a stressor was terminated before it could
 *	tidy itself up, e.g. OOM'd or KILL'd
 */
void stress_clean_dir(
	const char *name,
	const pid_t pid,
	const uint32_t instance)
{
	char path[PATH_MAX];
	const char *temp_path = stress_get_temp_path();
	const size_t temp_path_len = strlen(temp_path);

	(void)stress_temp_dir(path, sizeof(path), name, pid, instance);
	if (access(path, F_OK) == 0) {
		pr_dbg("%s: removing temporary files in %s\n", name, path);
		stress_clean_dir_files(temp_path, temp_path_len, path, strlen(path));
	}
}

#if defined(HAVE_SCHED_GETAFFINITY) &&	\
    NEED_GLIBC(2,3,0)
/*
 *  stress_wait_aggressive()
 *	while waiting for stressors to complete add some aggressive
 *	CPU affinity changing to exercise the scheduler placement
 */
static void stress_wait_aggressive(stress_stressor_t *stressors_list)
{
	stress_stressor_t *ss;
	cpu_set_t proc_mask;
	const int32_t ticks_per_sec = stress_get_ticks_per_second() * 5;
	const useconds_t usec_sleep =
		ticks_per_sec ? 1000000 / (useconds_t)ticks_per_sec : 1000000 / 250;

	while (wait_flag) {
		const int32_t cpus = stress_get_processors_configured();
		bool procs_alive = false;

		/*
		 *  If we can't get the mask, then don't do
		 *  any affinity twiddling
		 */
		if (sched_getaffinity(0, sizeof(proc_mask), &proc_mask) < 0)
			return;
		if (!CPU_COUNT(&proc_mask))	/* Highly unlikely */
			return;

		(void)shim_usleep(usec_sleep);

		for (ss = stressors_list; ss; ss = ss->next) {
			int32_t j;

			for (j = 0; j < ss->started_instances; j++) {
				const stress_stats_t *const stats = ss->stats[j];
				const pid_t pid = stats->pid;

				if (pid) {
					cpu_set_t mask;
					int32_t cpu_num;
					int status, ret;

					ret = waitpid(pid, &status, WNOHANG);
					if ((ret < 0) && (errno == ESRCH))
						continue;
					procs_alive = true;

					do {
						cpu_num = (int32_t)stress_mwc32modn(cpus);
					} while (!(CPU_ISSET(cpu_num, &proc_mask)));

					CPU_ZERO(&mask);
					CPU_SET(cpu_num, &mask);
					if (sched_setaffinity(pid, sizeof(mask), &mask) < 0)
						return;
				}
			}
		}
		if (!procs_alive)
			break;
	}
}
#endif

/*
 *   stress_wait_pid()
 *	wait for a stressor by their given pid
 */
static void stress_wait_pid(
	stress_stressor_t *ss,
	const pid_t pid,
	const char *stressor_name,
	stress_stats_t *stats,
	bool *success,
	bool *resource_success,
	bool *metrics_success)
{
	int status, ret;
	bool do_abort = false;

redo:
	ret = shim_waitpid(pid, &status, 0);
	if (ret > 0) {
		int wexit_status = WEXITSTATUS(status);

		if (WIFSIGNALED(status)) {
#if defined(WTERMSIG)
			const int wterm_signal = WTERMSIG(status);

			if (wterm_signal != SIGALRM) {
#if NEED_GLIBC(2,1,0)
				const char *signame = strsignal(wterm_signal);

				pr_dbg("%s: [%d] terminated on signal: %d (%s)\n",
					stressor_name, ret, wterm_signal, signame);
#else
				pr_dbg("%s: [%d] terminated on signal: %d\n",
					stressor_name, ret, wterm_signal);
#endif
			}
#else
			pr_dbg("%s [%d] terminated on signal\n",
				stressor_name, ret);
#endif
			/*
			 *  If the stressor got killed by OOM or SIGKILL
			 *  then somebody outside of our control nuked it
			 *  so don't necessarily flag that up as a direct
			 *  failure.
			 */
			if (stress_process_oomed(ret)) {
				pr_dbg("%s: [%d] killed by the OOM killer\n",
					stressor_name, ret);
			} else if (wterm_signal == SIGKILL) {
				pr_dbg("%s: [%d] possibly killed by the OOM killer\n",
					stressor_name, ret);
			} else if (wterm_signal != SIGALRM) {
				*success = false;
			}
		}
		switch (wexit_status) {
		case EXIT_SUCCESS:
			ss->status[STRESS_STRESSOR_STATUS_PASSED]++;
			break;
		case EXIT_NO_RESOURCE:
			ss->status[STRESS_STRESSOR_STATUS_SKIPPED]++;
			pr_warn_skip("%s: [%d] aborted early, out of system resources\n",
				stressor_name, ret);
			*resource_success = false;
			do_abort = true;
			break;
		case EXIT_NOT_IMPLEMENTED:
			ss->status[STRESS_STRESSOR_STATUS_SKIPPED]++;
			do_abort = true;
			break;
			case EXIT_SIGNALED:
			do_abort = true;
#if defined(STRESS_REPORT_EXIT_SIGNALED)
			pr_dbg("%s: [%d] aborted via a termination signal\n",
				stressor_name, ret);
#endif
			break;
		case EXIT_BY_SYS_EXIT:
			ss->status[STRESS_STRESSOR_STATUS_FAILED]++;
			pr_dbg("%s: [%d] aborted via exit() which was not expected\n",
				stressor_name, ret);
			do_abort = true;
			break;
		case EXIT_METRICS_UNTRUSTWORTHY:
			ss->status[STRESS_STRESSOR_STATUS_BAD_METRICS]++;
			*metrics_success = false;
			break;
		case EXIT_FAILURE:
			ss->status[STRESS_STRESSOR_STATUS_FAILED]++;
			/*
			 *  Stressors should really return EXIT_NOT_SUCCESS
			 *  as EXIT_FAILURE should indicate a core stress-ng
			 *  problem.
			 */
			wexit_status = EXIT_NOT_SUCCESS;
		CASE_FALLTHROUGH;
		default:
			pr_err("%s: [%d] terminated with an error, exit status=%d (%s)\n",
				stressor_name, ret, wexit_status,
				stress_exit_status_to_string(wexit_status));
			*success = false;
			do_abort = true;
			break;
		}
		if ((g_opt_flags & OPT_FLAGS_ABORT) && do_abort) {
			stress_continue_set_flag(false);
			wait_flag = false;
			stress_kill_stressors(SIGALRM, true);
		}

		stress_stressor_finished(&stats->pid);
		pr_dbg("%s: [%d] terminated (%s)\n",
			stressor_name, ret,
			stress_exit_status_to_string(wexit_status));
	} else if (ret == -1) {
		/* Somebody interrupted the wait */
		if (errno == EINTR)
			goto redo;
		/* This child did not exist, mark it done anyhow */
		if (errno == ECHILD)
			stress_stressor_finished(&stats->pid);
	}
}

/*
 *  stress_wait_stressors()
 * 	wait for stressor child processes
 */
static void stress_wait_stressors(
	stress_stressor_t *stressors_list,
	bool *success,
	bool *resource_success,
	bool *metrics_success)
{
	stress_stressor_t *ss;

#if defined(HAVE_SCHED_GETAFFINITY) &&	\
    NEED_GLIBC(2,3,0)
	/*
	 *  On systems that support changing CPU affinity
	 *  we keep on moving processes between processors
	 *  to impact on memory locality (e.g. NUMA) to
	 *  try to thrash the system when in aggressive mode
	 */
	if (g_opt_flags & OPT_FLAGS_AGGRESSIVE)
		stress_wait_aggressive(stressors_list);
#endif
	for (ss = stressors_list; ss; ss = ss->next) {
		int32_t j;

		for (j = 0; j < ss->started_instances; j++) {
			stress_stats_t *const stats = ss->stats[j];
			const pid_t pid = stats->pid;

			if (pid) {
				char munged[64];

				(void)stress_munge_underscore(munged, ss->stressor->name, sizeof(munged));
				stress_wait_pid(ss, pid, munged, stats, success, resource_success, metrics_success);
				stress_clean_dir(munged, pid, (uint32_t)j);
			}
		}
	}
	if (g_opt_flags & OPT_FLAGS_IGNITE_CPU)
		stress_ignite_cpu_stop();
}

/*
 *  stress_handle_terminate()
 *	catch terminating signals
 */
static void MLOCKED_TEXT stress_handle_terminate(int signum)
{
	static char buf[128];
	const int fd = fileno(stderr);
	terminate_signum = signum;
	stress_continue_set_flag(false);

	switch (signum) {
	case SIGILL:
	case SIGSEGV:
	case SIGFPE:
	case SIGBUS:
	case SIGABRT:
		/*
		 *  Critical failure, report and die ASAP
		 */
		(void)snprintf(buf, sizeof(buf), "%s: info:  [%d] stressor terminated with unexpected signal %s\n",
			g_app_name, (int)getpid(), stress_strsignal(signum));
		VOID_RET(ssize_t, write(fd, buf, strlen(buf)));
		stress_kill_stressors(SIGALRM, true);
		_exit(EXIT_SIGNALED);
	default:
		/*
		 *  Kill stressors
		 */
		stress_kill_stressors(SIGALRM, true);
		break;
	}
}

/*
 *  stress_get_nth_stressor()
 *	return nth stressor from list
 */
static stress_stressor_t *stress_get_nth_stressor(const uint32_t n)
{
	stress_stressor_t *ss = stressors_head;
	uint32_t i = 0;

	while (ss && (i < n)) {
		if (!ss->ignore)
			i++;
		ss = ss->next;
	}
	return ss;
}

/*
 *  stress_get_num_stressors()
 *	return number of stressors in stressor list
 */
static uint32_t stress_get_num_stressors(void)
{
	uint32_t n = 0;
	stress_stressor_t *ss;

	for (ss = stressors_head; ss; ss = ss->next)
		if (!ss->ignore)
			n++;

	return n;
}

/*
 *  stress_stressors_free()
 *	free stressor info from stressor list
 */
static void stress_stressors_free(void)
{
	stress_stressor_t *ss = stressors_head;

	while (ss) {
		stress_stressor_t *next = ss->next;

		free(ss->stats);
		free(ss);

		ss = next;
	}

	stressors_head = NULL;
	stressors_tail = NULL;
}

/*
 *  stress_get_total_num_instances()
 *	deterimine number of runnable stressors from list
 */
static int32_t stress_get_total_num_instances(stress_stressor_t *stressors_list)
{
	int32_t total_num_instances = 0;
	stress_stressor_t *ss;

	for (ss = stressors_list; ss; ss = ss->next)
		total_num_instances += ss->num_instances;

	return total_num_instances;
}

/*
 *  stress_child_atexit(void)
 *	handle unexpected exit() call in child stressor
 */
static void NORETURN stress_child_atexit(void)
{
	_exit(EXIT_BY_SYS_EXIT);
}

/*
 *  stress_metrics_set_const_check()
 *	set metrics with given description a value. If const_description is
 *	true then the description is a literal string and does not need
 *	to be dup'd from the shared memory heap, otherwise it's a stack
 *	based string and needs to be dup'd so it does not go out of scope.
 *
 *	Note that stress_shared_heap_dup_const will dup a string using
 *	special reserved shared heap that all stressors can access. The
 *	returned string must not be written to. It may even be a cached
 *	copy of another dup by another stressor process (to save memory).
 */
void stress_metrics_set_const_check(
	const stress_args_t *args,
	const size_t idx,
	char *description,
	const bool const_description,
	const double value)
{
	stress_metrics_data_t *metrics;

	if (idx >= STRESS_MISC_METRICS_MAX)
		return;
	if (!args)
		return;
	metrics = args->metrics;
	if (!metrics)
		return;

	metrics[idx].description = const_description ?
		description :
		stress_shared_heap_dup_const(description);
	if (metrics[idx].description)
		metrics[idx].value = value;
}

#if defined(HAVE_GETRUSAGE)
/*
 *  stress_getrusage()
 *	accumulate rusgage stats
 */
static void stress_getrusage(const int who, stress_stats_t *stats)
{
	struct rusage usage;

	if (shim_getrusage(who, &usage) == 0) {
		stats->rusage_utime += (double)usage.ru_utime.tv_sec + ((double)usage.ru_utime.tv_usec) / STRESS_DBL_MICROSECOND;
		stats->rusage_stime += (double)usage.ru_stime.tv_sec + ((double)usage.ru_stime.tv_usec) / STRESS_DBL_MICROSECOND;
#if defined(HAVE_RUSAGE_RU_MAXRSS)
		if (stats->rusage_maxrss < usage.ru_maxrss)
			stats->rusage_maxrss = usage.ru_maxrss;
#else
		stats->rusage_maxrss = 0;	/* Not available */
#endif
	}
}
#endif

/*
 *  stress_run()
 *	kick off and run stressors
 */
static void MLOCKED_TEXT stress_run(
	stress_stressor_t *stressors_list,
	double *duration,
	bool *success,
	bool *resource_success,
	bool *metrics_success,
	stress_checksum_t **checksum)
{
	double time_start, time_finish;
	int32_t started_instances = 0;
	const size_t page_size = stress_get_page_size();
	int64_t backoff = DEFAULT_BACKOFF;
	int32_t ionice_class = UNDEFINED;
	int32_t ionice_level = UNDEFINED;

	wait_flag = true;
	time_start = stress_time_now();
	pr_dbg("starting stressors\n");

	(void)stress_get_setting("backoff", &backoff);
	(void)stress_get_setting("ionice-class", &ionice_class);
	(void)stress_get_setting("ionice-level", &ionice_level);

	/*
	 *  Work through the list of stressors to run
	 */
	for (g_stressor_current = stressors_list; g_stressor_current; g_stressor_current = g_stressor_current->next) {
		int32_t j;

		if (g_stressor_current->ignore)
			continue;

		/*
		 *  Each stressor has 1 or more instances to run
		 */
		for (j = 0; j < g_stressor_current->num_instances; j++, (*checksum)++) {
			int rc = EXIT_SUCCESS;
			size_t i;
			pid_t pid, child_pid;
			char name[64];
			stress_stats_t *const stats = g_stressor_current->stats[j];
			double run_duration, fork_time_start;
			bool ok;

			if (g_opt_timeout && (stress_time_now() - time_start > (double)g_opt_timeout))
				goto abort;

			stats->ci.counter_ready = true;
			stats->ci.counter = 0;
			stats->checksum = *checksum;
			for (i = 0; i < SIZEOF_ARRAY(stats->metrics); i++) {
				stats->metrics[i].value = -1.0;
				stats->metrics[i].description = NULL;
			}
again:
			if (!stress_continue_flag())
				break;
			fork_time_start = stress_time_now();
			pid = fork();
			switch (pid) {
			case -1:
				if (errno == EAGAIN) {
					(void)shim_usleep(100000);
					goto again;
				}
				pr_err("Cannot fork: errno=%d (%s)\n",
					errno, strerror(errno));
				stress_kill_stressors(SIGALRM, false);
				goto wait_for_stressors;
			case 0:
				/* Child */
				child_pid = getpid();

				(void)stress_munge_underscore(name, g_stressor_current->stressor->name, sizeof(name));
				stress_set_proc_state(name, STRESS_STATE_START);
				g_shared->stressors_started++;

				(void)sched_settings_apply(true);
				(void)atexit(stress_child_atexit);
				if (stress_set_handler(name, true) < 0) {
					rc = EXIT_FAILURE;
					stress_block_signals();
					goto child_exit;
				}
				stress_parent_died_alarm();
				stress_process_dumpable(false);
				stress_set_timer_slack();

				if (g_opt_timeout)
					(void)alarm((unsigned int)g_opt_timeout);
				if (g_opt_flags & OPT_FLAGS_KSM)
					stress_ksm_memory_merge(1);

				stress_set_proc_state(name, STRESS_STATE_INIT);
				stress_mwc_reseed();
				stress_set_max_limits();
				stress_set_iopriority(ionice_class, ionice_level);
				(void)umask(0077);

				pr_dbg("%s: [%d] started (instance %" PRIu32 " on CPU %u)\n",
					name, (int)child_pid, j, stress_get_cpu());

				stats->start = stats->finish = stress_time_now();
				stress_interrupts_start(stats->interrupts);
#if defined(STRESS_PERF_STATS) &&	\
    defined(HAVE_LINUX_PERF_EVENT_H)
				if (g_opt_flags & OPT_FLAGS_PERF_STATS)
					(void)stress_perf_open(&stats->sp);
#endif
				(void)shim_usleep((useconds_t)(backoff * started_instances));
#if defined(STRESS_PERF_STATS) &&	\
    defined(HAVE_LINUX_PERF_EVENT_H)
				if (g_opt_flags & OPT_FLAGS_PERF_STATS)
					(void)stress_perf_enable(&stats->sp);
#endif
				if (stress_continue_flag() && !(g_opt_flags & OPT_FLAGS_DRY_RUN)) {
					const stress_args_t args = {
						.ci = &stats->ci,
						.name = name,
						.max_ops = g_stressor_current->bogo_ops,
						.instance = (uint32_t)j,
						.num_instances = (uint32_t)g_stressor_current->num_instances,
						.pid = child_pid,
						.page_size = page_size,
						.time_end = stress_time_now() + (double)g_opt_timeout,
						.mapped = &g_shared->mapped,
						.metrics = stats->metrics,
						.info = g_stressor_current->stressor->info
					};
					stress_set_oom_adjustment(&args, false);

					(void)shim_memset(*checksum, 0, sizeof(**checksum));
					rc = g_stressor_current->stressor->info->stressor(&args);
					stress_block_signals();
					(void)alarm(0);
					stress_interrupts_stop(stats->interrupts);
					stress_interrupts_check_failure(name, stats->interrupts, j, &rc);
					pr_fail_check(&rc);

#if defined(SA_SIGINFO) &&	\
    defined(SI_USER)
					/*
					 *  Sanity check if process was killed by
					 *  an external SIGALRM source
					 */
					if (g_sigalrm_info.triggered && (g_sigalrm_info.code == SI_USER)) {
						time_t t = g_sigalrm_info.when.tv_sec;
						const struct tm *tm = localtime(&t);

						if (tm) {
							pr_dbg("%s: terminated by SIGALRM externally at %2.2d:%2.2d:%2.2d.%2.2ld by user %d\n",
								name,
								tm->tm_hour, tm->tm_min, tm->tm_sec,
								(long)g_sigalrm_info.when.tv_usec / 10000,
								g_sigalrm_info.uid);
						} else {
							pr_dbg("%s: terminated by SIGALRM externally by user %d\n",
								name, g_sigalrm_info.uid);
						}
					}
#endif
					ok = (rc == EXIT_SUCCESS);
					stats->ci.run_ok = ok;
					(*checksum)->data.ci.run_ok = ok;
					/* Ensure reserved padding is zero to not confuse checksum */
					(void)shim_memset((*checksum)->data.reserved, 0, sizeof((*checksum)->data.reserved));

					stress_set_proc_state(name, STRESS_STATE_STOP);
					/*
					 *  Bogo ops counter should be OK for reading,
					 *  if not then flag up that the counter may
					 *  be untrustyworthy
					 */
					if ((!stats->ci.counter_ready) && (!stats->ci.force_killed)) {
						pr_warn("%s: WARNING: bogo-ops counter in non-ready state, "
							"metrics are untrustworthy (process may have been "
							"terminated prematurely)\n",
							name);
						rc = EXIT_METRICS_UNTRUSTWORTHY;
					}
					(*checksum)->data.ci.counter = args.ci->counter;
					stress_hash_checksum(*checksum);
				}
#if defined(STRESS_PERF_STATS) &&	\
    defined(HAVE_LINUX_PERF_EVENT_H)
				if (g_opt_flags & OPT_FLAGS_PERF_STATS) {
					(void)stress_perf_disable(&stats->sp);
					(void)stress_perf_close(&stats->sp);
				}
#endif
#if defined(STRESS_THERMAL_ZONES)
				if (g_opt_flags & OPT_FLAGS_THERMAL_ZONES)
					(void)stress_tz_get_temperatures(&g_shared->tz_info, &stats->tz);
#endif
				stats->finish = stress_time_now();
#if defined(HAVE_GETRUSAGE)
				stats->rusage_utime = 0.0;
				stats->rusage_stime = 0.0;
				stress_getrusage(RUSAGE_SELF, stats);
				stress_getrusage(RUSAGE_CHILDREN, stats);
#else
				(void)shim_memset(&stats->tms, 0, sizeof(stats->tms));
				if (times(&stats->tms) == (clock_t)-1) {
					pr_dbg("times failed: errno=%d (%s)\n",
						errno, strerror(errno));
				}
#endif
				pr_dbg("%s: [%d] exited (instance %" PRIu32 " on CPU %d)\n",
					name, (int)child_pid, j, stress_get_cpu());

				/* Allow for some slops of ~0.5 secs */
				run_duration = (stats->finish - fork_time_start) + 0.5;

				/*
				 * Apparently succeeded but terminated early?
				 * Could be a bug, so report a warning
				 */
				if (stats->ci.run_ok &&
				    (g_shared && !g_shared->caught_sigint) &&
				    (run_duration < (double)g_opt_timeout) &&
				    (!(g_stressor_current->bogo_ops && stats->ci.counter >= g_stressor_current->bogo_ops))) {

					pr_warn("%s: WARNING: finished prematurely after just %s\n",
						name, stress_duration_to_str(run_duration, true));
				}
child_exit:
				/*
				 *  We used to free allocations on the heap, but
				 *  the child is going to _exit() soon so it's
				 *  faster to just free the heap objects on _exit()
				 */
				if ((rc != 0) && (g_opt_flags & OPT_FLAGS_ABORT)) {
					stress_continue_set_flag(false);
					wait_flag = false;
					(void)shim_kill(getppid(), SIGALRM);
				}
				stress_set_proc_state(name, STRESS_STATE_EXIT);
				if (terminate_signum)
					rc = EXIT_SIGNALED;
				pr_lock_exited(child_pid);
				g_shared->stressors_exited++;
				g_shared->stressors_started--;
				if (rc == EXIT_FAILURE)
					g_shared->stressors_failed++;
				_exit(rc);
			default:
				if (pid > -1) {
					stats->pid = pid;
					stats->signalled = false;
					g_stressor_current->started_instances++;
					started_instances++;
					stress_ftrace_add_pid(pid);
				}

				/* Forced early abort during startup? */
				if (!stress_continue_flag()) {
					pr_dbg("abort signal during startup, cleaning up\n");
					stress_kill_stressors(SIGALRM, true);
					goto wait_for_stressors;
				}
				break;
			}
		}
	}
	(void)stress_set_handler("stress-ng", false);
	if (g_opt_timeout)
		(void)alarm((unsigned int)g_opt_timeout);

abort:
	pr_dbg("%d stressor%s started\n", started_instances,
		 started_instances == 1 ? "" : "s");

wait_for_stressors:
	if (g_opt_flags & OPT_FLAGS_IGNITE_CPU)
		stress_ignite_cpu_start();

	stress_wait_stressors(stressors_list, success, resource_success, metrics_success);
	time_finish = stress_time_now();

	*duration += time_finish - time_start;
}

/*
 *  stress_show_stressors()
 *	show names of stressors that are going to be run
 */
static int stress_show_stressors(void)
{
	char *newstr, *str = NULL;
	ssize_t len = 0;
	char buffer[64];
	bool previous = false;
	stress_stressor_t *ss;

	for (ss = stressors_head; ss; ss = ss->next) {
		const int32_t n = ss->num_instances;

		if (ss->ignore)
			continue;

		if (n) {
			char munged[64];
			ssize_t buffer_len;

			(void)stress_munge_underscore(munged, ss->stressor->name, sizeof(munged));
			buffer_len = snprintf(buffer, sizeof(buffer),
					"%s %" PRId32 " %s", previous ? "," : "", n, munged);
			previous = true;
			if (buffer_len >= 0) {
				newstr = realloc(str, (size_t)(len + buffer_len + 1));
				if (!newstr) {
					pr_err("Cannot allocate temporary buffer\n");
					free(str);
					return -1;
				}
				str = newstr;
				(void)shim_strlcpy(str + len, buffer, (size_t)(buffer_len + 1));
			}
			len += buffer_len;
		}
	}
	pr_inf("dispatching hogs:%s\n", str ? str : "");
	free(str);

	return 0;
}

/*
 *  stress_exit_status_type()
 *	report exit status of all instances of a given status type
 */
static void stress_exit_status_type(const char *name, const size_t type)
{
	stress_stressor_t *ss;

	char *str;
	size_t str_len = 1;
	uint32_t n = 0;

	str = malloc(1);
	if (!str)
		return;
	*str = '\0';

	for (ss = stressors_head; ss; ss = ss->next) {
		uint32_t count = ss->status[type];

		if ((ss->ignore) && (type == STRESS_STRESSOR_STATUS_SKIPPED)) {
			count = ss->num_instances;
		}
		if (count > 0) {
			char buf[80], munged[64];
			char *new_str;
			size_t buf_len;

			(void)stress_munge_underscore(munged, ss->stressor->name, sizeof(munged));
			(void)snprintf(buf, sizeof(buf), " %s (%" PRIu32")", munged, count);
			buf_len = strlen(buf);
			new_str = realloc(str, str_len + buf_len);
			if (!new_str) {
				free(str);
				return;
			}
			str = new_str;
			str_len += buf_len;
			(void)shim_strlcat(str, buf, str_len);
			n += count;
		}
	}
	if (n) {
		pr_inf("%s: %" PRIu32 ":%s\n", name, n, str);
	} else  {
		pr_inf("%s: 0\n", name);
	}
	free(str);
}

/*
 *  stress_exit_status_summary()
 *	provide summary of exit status of all instances
 */
static void stress_exit_status_summary(void)
{
	stress_exit_status_type("passed", STRESS_STRESSOR_STATUS_PASSED);
	stress_exit_status_type("failed", STRESS_STRESSOR_STATUS_FAILED);
	stress_exit_status_type("skipped", STRESS_STRESSOR_STATUS_SKIPPED);
	stress_exit_status_type("metrics untrustworthy", STRESS_STRESSOR_STATUS_BAD_METRICS);
}

/*
 *  stress_metrics_check()
 *	as per ELISA request, sanity check bogo ops and run flag
 *	to see if corruption occurred and print failure messages
 *	and set *success to false if hash and data is dubious.
 */
static void stress_metrics_check(bool *success)
{
	stress_stressor_t *ss;
	bool ok = true;
	uint64_t counter_check = 0;
	double min_run_time = DBL_MAX;

	for (ss = stressors_head; ss; ss = ss->next) {
		int32_t j;

		if (ss->ignore)
			continue;

		for (j = 0; j < ss->started_instances; j++) {
			const stress_stats_t *const stats = ss->stats[j];
			const stress_checksum_t *checksum = stats->checksum;
			stress_checksum_t stats_checksum;
			const double duration = stats->finish - stats->start;

			counter_check |= stats->ci.counter;
			if (duration < min_run_time)
				min_run_time = duration;

			if (checksum == NULL) {
				pr_fail("%s instance %d unexpected null checksum data\n",
					ss->stressor->name, j);
				ok = false;
				continue;
			}

			(void)shim_memset(&stats_checksum, 0, sizeof(stats_checksum));
			stats_checksum.data.ci.counter = stats->ci.counter;
			stats_checksum.data.ci.run_ok = stats->ci.run_ok;
			stress_hash_checksum(&stats_checksum);

			if (stats->ci.counter != checksum->data.ci.counter) {
				pr_fail("%s instance %d corrupted bogo-ops counter, %" PRIu64 " vs %" PRIu64 "\n",
					ss->stressor->name, j,
					stats->ci.counter, checksum->data.ci.counter);
				ok = false;
			}
			if (stats->ci.run_ok != checksum->data.ci.run_ok) {
				pr_fail("%s instance %d corrupted run flag, %d vs %d\n",
					ss->stressor->name, j,
					stats->ci.run_ok, checksum->data.ci.run_ok);
				ok = false;
			}
			if (stats_checksum.hash != checksum->hash) {
				pr_fail("%s instance %d hash error in bogo-ops counter and run flag, %" PRIu32 " vs %" PRIu32 "\n",
					ss->stressor->name, j,
					stats_checksum.hash, checksum->hash);
				ok = false;
			}
		}
	}

	/*
	 *  Bogo ops counter should be not zero for the majority of
	 *  stressors after 30 seconds of run time
	 */
	if (!counter_check && (min_run_time > 30.0))
		pr_warn("metrics-check: all bogo-op counters are zero, data may be incorrect\n");

	if (ok) {
		pr_dbg("metrics-check: all stressor metrics validated and sane\n");
	} else {
		pr_fail("metrics-check: stressor metrics corrupted, data is compromised\n");
		*success = false;
	}
}

static char *stess_description_yamlify(const char *description)
{
	static char yamlified[40];
	char *dst;
	const char *src, *end = yamlified + sizeof(yamlified);

	for (dst = yamlified, src = description; *src; src++) {
		register int ch = (int)*src;

		if (isalpha(ch)) {
			*(dst++) = (char)tolower(ch);
		} else if (isdigit(ch)) {
			*(dst++) = (char)ch;
		} else if (ch == ' ') {
			*(dst++) = '-';
		}
		if (dst >= end - 1)
			break;
	}
	*dst = '\0';

	return yamlified;
}

/*
 *  stress_metrics_dump()
 *	output metrics
 */
static void stress_metrics_dump(
	FILE *yaml,
	const int32_t ticks_per_sec)
{
	stress_stressor_t *ss;
	bool misc_metrics = false;

	pr_lock();
	if (g_opt_flags & OPT_FLAGS_METRICS_BRIEF) {
		pr_metrics("%-13s %9.9s %9.9s %9.9s %9.9s %12s %14s\n",
			   "stressor", "bogo ops", "real time", "usr time",
			   "sys time", "bogo ops/s", "bogo ops/s");
		pr_metrics("%-13s %9.9s %9.9s %9.9s %9.9s %12s %14s\n",
			   "", "", "(secs) ", "(secs) ", "(secs) ", "(real time)",
			   "(usr+sys time)");
	} else {
		pr_metrics("%-13s %9.9s %9.9s %9.9s %9.9s %12s %14s %12.12s %13.13s\n",
			   "stressor", "bogo ops", "real time", "usr time",
			   "sys time", "bogo ops/s", "bogo ops/s", "CPU used per",
			   "RSS Max");
		pr_metrics("%-13s %9.9s %9.9s %9.9s %9.9s %12s %14s %12.12s %13.13s\n",
			   "", "", "(secs) ", "(secs) ", "(secs) ", "(real time)",
			   "(usr+sys time)","instance (%)", "(KB)");
	}
	pr_yaml(yaml, "metrics:\n");

	for (ss = stressors_head; ss; ss = ss->next) {
		uint64_t c_total = 0;
		double   r_total = 0.0, u_total = 0.0, s_total = 0.0;
		long int maxrss = 0;
		int32_t  j;
		size_t i;
		char munged[64];
		double u_time, s_time, t_time, bogo_rate_r_time, bogo_rate, cpu_usage;
		bool run_ok = false;

		if (ss->ignore)
			continue;
		if (!ss->stats)
			continue;

		(void)stress_munge_underscore(munged, ss->stressor->name, sizeof(munged));

		for (j = 0; j < ss->started_instances; j++) {
			const stress_stats_t *const stats = ss->stats[j];

			run_ok  |= stats->ci.run_ok;
			c_total += stats->ci.counter;
#if defined(HAVE_GETRUSAGE)
			u_total += stats->rusage_utime;
			s_total += stats->rusage_stime;
#if defined(HAVE_RUSAGE_RU_MAXRSS)
			if (maxrss < stats->rusage_maxrss)
				maxrss = stats->rusage_maxrss;
#endif
#else
			u_total += (double)(stats->tms.tms_utime + stats->tms.tms_cutime);
			s_total += (double)(stats->tms.tms_stime + stats->tms.tms_cstime);
#endif
			r_total += stats->finish - stats->start;
		}
		/* Real time in terms of average wall clock time of all procs */
		r_total = ss->started_instances ?
			r_total / (double)ss->started_instances : 0.0;

		if ((g_opt_flags & OPT_FLAGS_METRICS_BRIEF) &&
		    (c_total == 0) && (!run_ok))
			continue;

#if defined(HAVE_GETRUSAGE)
		(void)ticks_per_sec;

		u_time = u_total;
		s_time = s_total;
#else
		u_time = (ticks_per_sec > 0) ? (double)u_total / (double)ticks_per_sec : 0.0;
		s_time = (ticks_per_sec > 0) ? (double)s_total / (double)ticks_per_sec : 0.0;
#endif
		t_time = u_time + s_time;

		/* Total usr + sys time of all procs */
		bogo_rate_r_time = (r_total > 0.0) ? (double)c_total / r_total : 0.0;
		{
			double us_total = u_time + s_time;

			bogo_rate = (us_total > 0.0) ? (double)c_total / us_total : 0.0;
		}

		cpu_usage = (r_total > 0) ? 100.0 * t_time / r_total : 0.0;
		cpu_usage = ss->started_instances ? cpu_usage / ss->started_instances : 0.0;

		if (g_opt_flags & OPT_FLAGS_METRICS_BRIEF) {
			if (g_opt_flags & OPT_FLAGS_SN) {
				pr_metrics("%-13s %9" PRIu64 " %9.3e %9.3e %9.3e %12.5e %14.5e\n",
					munged,		/* stress test name */
					c_total,	/* op count */
					r_total,	/* average real (wall) clock time */
					u_time, 	/* actual user time */
					s_time,		/* actual system time */
					bogo_rate_r_time, /* bogo ops on wall clock time */
					bogo_rate);	/* bogo ops per second */
			} else {
				pr_metrics("%-13s %9" PRIu64 " %9.2f %9.2f %9.2f %12.2f %14.2f\n",
					munged,		/* stress test name */
					c_total,	/* op count */
					r_total,	/* average real (wall) clock time */
					u_time, 	/* actual user time */
					s_time,		/* actual system time */
					bogo_rate_r_time, /* bogo ops on wall clock time */
					bogo_rate);	/* bogo ops per second */
			}
		} else {
			/* extended metrics */
			if (g_opt_flags & OPT_FLAGS_SN) {
				pr_metrics("%-13s %9" PRIu64 " %9.3e %9.3e %9.3e %12.5e %14.5e %15.4e %13ld\n",
					munged,		/* stress test name */
					c_total,	/* op count */
					r_total,	/* average real (wall) clock time */
					u_time, 	/* actual user time */
					s_time,		/* actual system time */
					bogo_rate_r_time, /* bogo ops on wall clock time */
					bogo_rate,	/* bogo ops per second */
					cpu_usage,	/* % cpu usage */
					maxrss);	/* maximum RSS in KB */
			} else {
				pr_metrics("%-13s %9" PRIu64 " %9.2f %9.2f %9.2f %12.2f %14.2f %12.2f %13ld\n",
					munged,		/* stress test name */
					c_total,	/* op count */
					r_total,	/* average real (wall) clock time */
					u_time, 	/* actual user time */
					s_time,		/* actual system time */
					bogo_rate_r_time, /* bogo ops on wall clock time */
					bogo_rate,	/* bogo ops per second */
					cpu_usage,	/* % cpu usage */
					maxrss);	/* maximum RSS in KB */
			}
		}

		if (g_opt_flags & OPT_FLAGS_SN) {
			pr_yaml(yaml, "    - stressor: %s\n", munged);
			pr_yaml(yaml, "      bogo-ops: %" PRIu64 "\n", c_total);
			pr_yaml(yaml, "      bogo-ops-per-second-usr-sys-time: %e\n", bogo_rate);
			pr_yaml(yaml, "      bogo-ops-per-second-real-time: %e\n", bogo_rate_r_time);
			pr_yaml(yaml, "      wall-clock-time: %e\n", r_total);
			pr_yaml(yaml, "      user-time: %e\n", u_time);
			pr_yaml(yaml, "      system-time: %e\n", s_time);
			pr_yaml(yaml, "      cpu-usage-per-instance: %e\n", cpu_usage);
			pr_yaml(yaml, "      max-rss: %ld\n", maxrss);
		} else {
			pr_yaml(yaml, "    - stressor: %s\n", munged);
			pr_yaml(yaml, "      bogo-ops: %" PRIu64 "\n", c_total);
			pr_yaml(yaml, "      bogo-ops-per-second-usr-sys-time: %f\n", bogo_rate);
			pr_yaml(yaml, "      bogo-ops-per-second-real-time: %f\n", bogo_rate_r_time);
			pr_yaml(yaml, "      wall-clock-time: %f\n", r_total);
			pr_yaml(yaml, "      user-time: %f\n", u_time);
			pr_yaml(yaml, "      system-time: %f\n", s_time);
			pr_yaml(yaml, "      cpu-usage-per-instance: %f\n", cpu_usage);
			pr_yaml(yaml, "      max-rss: %ld\n", maxrss);
		}

		for (i = 0; i < SIZEOF_ARRAY(ss->stats[0]->metrics); i++) {
			const char *description = ss->stats[0]->metrics[i].description;

			if (description) {
				double metric, total = 0.0;

				misc_metrics = true;
				for (j = 0; j < ss->started_instances; j++) {
					const stress_stats_t *const stats = ss->stats[j];

					total += stats->metrics[i].value;
				}
				metric = ss->started_instances ? total / ss->started_instances : 0.0;
				if (g_opt_flags & OPT_FLAGS_SN) {
					pr_yaml(yaml, "      %s: %e\n", stess_description_yamlify(description), metric);
				} else {
					pr_yaml(yaml, "      %s: %f\n", stess_description_yamlify(description), metric);
				}
			}
		}

		pr_yaml(yaml, "\n");
	}

	if (misc_metrics) {
		pr_metrics("miscellaneous metrics:\n");
		for (ss = stressors_head; ss; ss = ss->next) {
			size_t i;
			int32_t j;
			char munged[64];

			if (ss->ignore)
				continue;
			if (!ss->stats)
				continue;

			(void)stress_munge_underscore(munged, ss->stressor->name, sizeof(munged));

			for (i = 0; i < SIZEOF_ARRAY(ss->stats[0]->metrics); i++) {
				const char *description = ss->stats[0]->metrics[i].description;

				if (description) {
					int64_t exponent = 0;
					double geomean, mantissa = 1.0;
					double n = 0.0;

					for (j = 0; j < ss->started_instances; j++) {
						int e;
						const stress_stats_t *const stats = ss->stats[j];

						if (stats->metrics[i].value > 0.0) {
							const double f = frexp(stats->metrics[i].value, &e);

							mantissa *= f;
							exponent += e;
							n += 1.0;
						}
					}
					if (n > 0.0) {
						const double inverse_n = 1.0 / (double)n;

						geomean = pow(mantissa, inverse_n) * pow(2.0, (double)exponent * inverse_n);
					} else {
						geomean = 0.0;
					}
					if (g_opt_flags & OPT_FLAGS_SN) {
						pr_metrics("%-13s %13.2e %s (geometric mean of %" PRIu32 " instances)\n",
							   munged, geomean, description, ss->started_instances);
					} else {
						pr_metrics("%-13s %13.2f %s (geometric mean of %" PRIu32 " instances)\n",
							   munged, geomean, description, ss->started_instances);
					}
				}
			}
		}
	}
	pr_unlock();
}

/*
 *  stress_times_dump()
 *	output the run times
 */
static void stress_times_dump(
	FILE *yaml,
	const int32_t ticks_per_sec,
	const double duration)
{
	struct tms buf;
	double total_cpu_time = stress_get_processors_configured() * duration;
	double u_time, s_time, t_time, u_pc, s_pc, t_pc;
	double min1, min5, min15;
	int rc;

	if (!(g_opt_flags & OPT_FLAGS_TIMES))
		return;

	if (times(&buf) == (clock_t)-1) {
		pr_err("cannot get run time information: errno=%d (%s)\n",
			errno, strerror(errno));
		return;
	}
	rc = stress_get_load_avg(&min1, &min5, &min15);

	u_time = (double)buf.tms_cutime / (double)ticks_per_sec;
	s_time = (double)buf.tms_cstime / (double)ticks_per_sec;
	t_time = ((double)buf.tms_cutime + (double)buf.tms_cstime) / (double)ticks_per_sec;
	u_pc = (total_cpu_time > 0.0) ? 100.0 * u_time / total_cpu_time : 0.0;
	s_pc = (total_cpu_time > 0.0) ? 100.0 * s_time / total_cpu_time : 0.0;
	t_pc = (total_cpu_time > 0.0) ? 100.0 * t_time / total_cpu_time : 0.0;

	pr_inf("for a %.2fs run time:\n", duration);
	pr_inf("  %8.2fs available CPU time\n",
		total_cpu_time);
	pr_inf("  %8.2fs user time   (%6.2f%%)\n", u_time, u_pc);
	pr_inf("  %8.2fs system time (%6.2f%%)\n", s_time, s_pc);
	pr_inf("  %8.2fs total time  (%6.2f%%)\n", t_time, t_pc);

	if (!rc) {
		pr_inf("load average: %.2f %.2f %.2f\n",
			min1, min5, min15);
	}

	pr_yaml(yaml, "times:\n");
	pr_yaml(yaml, "      run-time: %f\n", duration);
	pr_yaml(yaml, "      available-cpu-time: %f\n", total_cpu_time);
	pr_yaml(yaml, "      user-time: %f\n", u_time);
	pr_yaml(yaml, "      system-time: %f\n", s_time);
	pr_yaml(yaml, "      total-time: %f\n", t_time);
	pr_yaml(yaml, "      user-time-percent: %f\n", u_pc);
	pr_yaml(yaml, "      system-time-percent: %f\n", s_pc);
	pr_yaml(yaml, "      total-time-percent: %f\n", t_pc);
	if (!rc) {
		pr_yaml(yaml, "      load-average-1-minute: %f\n", min1);
		pr_yaml(yaml, "      load-average-5-minute: %f\n", min5);
		pr_yaml(yaml, "      load-average-15-minute: %f\n", min15);
	}
}

/*
 *  stress_log_args()
 *	dump to syslog argv[]
 */
static void stress_log_args(int argc, char **argv)
{
	size_t i, len, buflen, *arglen;
	char *buf;
	const char *user = shim_getlogin();
	const uid_t uid = getuid();

	arglen = calloc((size_t)argc, sizeof(*arglen));
	if (!arglen)
		return;

	for (buflen = 0, i = 0; i < (size_t)argc; i++) {
		arglen[i] = strlen(argv[i]);
		buflen += arglen[i] + 1;
	}

	buf = calloc(buflen, sizeof(*buf));
	if (!buf) {
		free(arglen);
		return;
	}

	for (len = 0, i = 0; i < (size_t)argc; i++) {
		if (i) {
			(void)shim_strlcat(buf + len, " ", buflen - len);
			len++;
		}
		(void)shim_strlcat(buf + len, argv[i], buflen - len);
		len += arglen[i];
	}
	if (user) {
		shim_syslog(LOG_INFO, "invoked with '%s' by user %d '%s'\n", buf, uid, user);
		pr_dbg("invoked with '%s' by user %d '%s'\n", buf, uid, user);
	} else {
		shim_syslog(LOG_INFO, "invoked with '%s' by user %d\n", buf, uid);
		pr_dbg("invoked with '%s' by user %d\n", buf, uid);
	}
	free(buf);
	free(arglen);
}

/*
 *  stress_log_system_mem_info()
 *	dump system memory info
 */
void stress_log_system_mem_info(void)
{
#if defined(HAVE_SYS_SYSINFO_H) && \
    defined(HAVE_SYSINFO) && \
    defined(HAVE_SYSLOG_H)
	struct sysinfo info;

	(void)shim_memset(&info, 0, sizeof(info));
	if (sysinfo(&info) == 0) {
		shim_syslog(LOG_INFO, "memory (MB): total %.2f, "
			"free %.2f, "
			"shared %.2f, "
			"buffer %.2f, "
			"swap %.2f, "
			"free swap %.2f\n",
			(double)(info.totalram * info.mem_unit) / MB,
			(double)(info.freeram * info.mem_unit) / MB,
			(double)(info.sharedram * info.mem_unit) / MB,
			(double)(info.bufferram * info.mem_unit) / MB,
			(double)(info.totalswap * info.mem_unit) / MB,
			(double)(info.freeswap * info.mem_unit) / MB);
	}
#endif
}

/*
 *  stress_log_system_info()
 *	dump system info
 */
static void stress_log_system_info(void)
{
#if defined(HAVE_UNAME) && 		\
    defined(HAVE_SYS_UTSNAME_H) &&	\
    defined(HAVE_SYSLOG_H)
	struct utsname buf;

	if (uname(&buf) >= 0) {
		shim_syslog(LOG_INFO, "system: '%s' %s %s %s %s\n",
			buf.nodename,
			buf.sysname,
			buf.release,
			buf.version,
			buf.machine);
	}
#endif
}

static void *stress_map_page(int prot, char *prot_str, size_t page_size)
{
	void *ptr;

	ptr = mmap(NULL, page_size, prot,
		MAP_PRIVATE | MAP_ANON, -1, 0);
	if (ptr == MAP_FAILED) {
		pr_err("cannot mmap %s shared page, errno=%d (%s)\n",
			prot_str, errno, strerror(errno));
	}
	return ptr;
}

/*
 *  stress_shared_map()
 *	mmap shared region, with an extra page at the end
 *	that is marked read-only to stop accidental smashing
 *	from a run-away stack expansion
 */
static inline void stress_shared_map(const int32_t num_procs)
{
	const size_t page_size = stress_get_page_size();
	size_t len = sizeof(stress_shared_t) +
		     (sizeof(stress_stats_t) * (size_t)num_procs);
	size_t sz = (len + (page_size << 1)) & ~(page_size - 1);
#if defined(HAVE_MPROTECT)
	void *last_page;
#endif

	g_shared = (stress_shared_t *)mmap(NULL, sz, PROT_READ | PROT_WRITE,
		MAP_SHARED | MAP_ANON, -1, 0);
	if (g_shared == MAP_FAILED) {
		pr_err("cannot mmap to shared memory region, errno=%d (%s)\n",
			errno, strerror(errno));
		stress_stressors_free();
		exit(EXIT_FAILURE);
	}

	/* Paraniod */
	(void)shim_memset(g_shared, 0, sz);
	g_shared->length = sz;
	g_shared->stressors_started = 0;
	g_shared->stressors_exited = 0;
	g_shared->stressors_reaped = 0;
	g_shared->time_started = stress_time_now();

	/*
	 * libc on some systems warn that vfork is deprecated,
	 * we know this, force warnings off where possible
	 */
STRESS_PRAGMA_PUSH
STRESS_PRAGMA_WARN_OFF
	g_shared->vfork = vfork;
STRESS_PRAGMA_POP

#if defined(HAVE_MPROTECT)
	last_page = ((uint8_t *)g_shared) + sz - page_size;

	/* Make last page trigger a segfault if it is accessed */
	(void)mprotect(last_page, page_size, PROT_NONE);
#elif defined(HAVE_MREMAP) &&	\
      defined(MAP_FIXED)
	{
		void *new_last_page;

		/* Try to remap last page with PROT_NONE */
		(void)munmap(last_page, page_size);
		new_last_page = mmap(last_page, page_size, PROT_NONE,
			MAP_SHARED | MAP_ANON | MAP_FIXED, -1, 0);

		/* Failed, retry read-only */
		if (new_last_page == MAP_FAILED)
			new_last_page = mmap(last_page, page_size, PROT_READ,
				MAP_SHARED | MAP_ANON | MAP_FIXED, -1, 0);
		/* Can't remap, bump length down a page */
		if (new_last_page == MAP_FAILED)
			g_shared->length -= sz;
	}
#endif

	/*
	 *  copy of checksums and run data in a different shared
	 *  memory segment so that we can sanity check these for
	 *  any form of corruption
	 */
	len = sizeof(stress_checksum_t) * (size_t)num_procs;
	sz = (len + page_size) & ~(page_size - 1);
	g_shared->checksums = (stress_checksum_t *)mmap(NULL, sz,
		PROT_READ | PROT_WRITE, MAP_SHARED | MAP_ANON, -1, 0);
	if (g_shared->checksums == MAP_FAILED) {
		pr_err("cannot mmap checksums, errno=%d (%s)\n",
			errno, strerror(errno));
		goto err_unmap_shared;
	}
	(void)shim_memset(g_shared->checksums, 0, sz);
	g_shared->checksums_length = sz;

	/*
	 *  mmap some pages for testing invalid arguments in
	 *  various stressors, get the allocations done early
	 *  to avoid later mmap failures on stressor child
	 *  processes
	 */
	g_shared->mapped.page_none = stress_map_page(PROT_NONE, "PROT_NONE", page_size);
	if (g_shared->mapped.page_none == MAP_FAILED)
		goto err_unmap_checksums;
	g_shared->mapped.page_ro = stress_map_page(PROT_READ, "PROT_READ", page_size);
	if (g_shared->mapped.page_ro == MAP_FAILED)
		goto err_unmap_page_none;
	g_shared->mapped.page_wo = stress_map_page(PROT_READ, "PROT_WRITE", page_size);
	if (g_shared->mapped.page_wo == MAP_FAILED)
		goto err_unmap_page_ro;
	return;

err_unmap_page_ro:
	(void)munmap((void *)g_shared->mapped.page_ro, page_size);
err_unmap_page_none:
	(void)munmap((void *)g_shared->mapped.page_none, page_size);
err_unmap_checksums:
	(void)munmap((void *)g_shared->checksums, g_shared->checksums_length);
err_unmap_shared:
	(void)munmap((void *)g_shared, g_shared->length);
	stress_stressors_free();
	exit(EXIT_FAILURE);

}

/*
 *  stress_shared_unmap()
 *	unmap shared region
 */
void stress_shared_unmap(void)
{
	const size_t page_size = stress_get_page_size();

	(void)munmap((void *)g_shared->mapped.page_wo, page_size);
	(void)munmap((void *)g_shared->mapped.page_ro, page_size);
	(void)munmap((void *)g_shared->mapped.page_none, page_size);
	(void)munmap((void *)g_shared->checksums, g_shared->checksums_length);
	(void)munmap((void *)g_shared, g_shared->length);
}

/*
 *  stress_exclude_unsupported()
 *	tag stressor proc count to be excluded
 */
static inline void stress_exclude_unsupported(bool *unsupported)
{
	size_t i;

	for (i = 0; i < SIZEOF_ARRAY(stressors); i++) {
		if (stressors[i].info && stressors[i].info->supported) {
			stress_stressor_t *ss = stressors_head;
			unsigned int id = stressors[i].id;

			while (ss) {
				stress_stressor_t *next = ss->next;

				if ((ss->stressor->id == id) &&
				    ss->num_instances &&
				    (stressors[i].info->supported(stressors[i].name) < 0)) {
					stress_ignore_stressor(ss, STRESS_STRESSOR_UNSUPPORTED);
					*unsupported = true;
				}
				ss = next;
			}
		}
	}
}

/*
 *  stress_set_proc_limits()
 *	set maximum number of processes for specific stressors
 */
static void stress_set_proc_limits(void)
{
#if defined(RLIMIT_NPROC)
	stress_stressor_t *ss;
	struct rlimit limit;

	if (getrlimit(RLIMIT_NPROC, &limit) < 0)
		return;

	for (ss = stressors_head; ss; ss = ss->next) {
		size_t i;

		if (ss->ignore)
			continue;

		for (i = 0; i < SIZEOF_ARRAY(stressors); i++) {
			if (stressors[i].info &&
			    stressors[i].info->set_limit &&
			    (stressors[i].id == ss->stressor->id) &&
			    ss->num_instances) {
				const uint64_t max = (uint64_t)limit.rlim_cur / (uint64_t)ss->num_instances;

				stressors[i].info->set_limit(max);
			}
		}
	}
#endif
}

/*
 *  stress_find_proc_info()
 *	find proc info that is associated with a specific
 *	stressor.  If it does not exist, create a new one
 *	and return that. Terminate if out of memory.
 */
static stress_stressor_t *stress_find_proc_info(const stress_t *stressor)
{
	stress_stressor_t *ss;

#if 0
	/* Scan backwards in time to find last matching stressor */
	for (ss = stressors_tail; ss; ss = ss->prev) {
		if (ss->stressor == stressor)
			return ss;
	}
#endif

	ss = calloc(1, sizeof(*ss));
	if (!ss) {
		(void)fprintf(stderr, "Cannot allocate stressor state info\n");
		exit(EXIT_FAILURE);
	}

	ss->stressor = stressor;
	ss->ignore = STRESS_STRESSOR_NOT_IGNORED;

	/* Add to end of procs list */
	if (stressors_tail)
		stressors_tail->next = ss;
	else
		stressors_head = ss;
	ss->prev = stressors_tail;
	stressors_tail = ss;

	return ss;
}

/*
 *  stress_stressors_init()
 *	initialize any stressors that will be used
 */
static void stress_stressors_init(void)
{
	stress_stressor_t *ss;

	for (ss = stressors_head; ss; ss = ss->next) {
		size_t i;

		if (ss->ignore)
			continue;

		for (i = 0; i < SIZEOF_ARRAY(stressors); i++) {
			if (stressors[i].info &&
			    stressors[i].info->init &&
			    stressors[i].id == ss->stressor->id)
				stressors[i].info->init();
		}
	}
}

/*
 *  stress_stressors_deinit()
 *	de-initialize any stressors that will be used
 */
static void stress_stressors_deinit(void)
{
	stress_stressor_t *ss;

	for (ss = stressors_head; ss; ss = ss->next) {
		size_t i;

		if (ss->ignore)
			continue;

		for (i = 0; i < SIZEOF_ARRAY(stressors); i++) {
			if (stressors[i].info &&
			    stressors[i].info->deinit &&
			    stressors[i].id == ss->stressor->id)
				stressors[i].info->deinit();
		}
	}
}


/*
 *  stessor_set_defaults()
 *	set up stressor default settings that can be overridden
 *	by user later on
 */
static inline void stressor_set_defaults(void)
{
	size_t i;

	for (i = 0; i < SIZEOF_ARRAY(stressors); i++) {
		if (stressors[i].info && stressors[i].info->set_default) {
			stressors[i].info->set_default();
		}
	}
}

/*
 *  stress_exclude_pathological()
 *	Disable pathological stressors if user has not explicitly
 *	request them to be used. Let's play safe.
 */
static inline void stress_exclude_pathological(void)
{
	if (!(g_opt_flags & OPT_FLAGS_PATHOLOGICAL)) {
		stress_stressor_t *ss = stressors_head;

		while (ss) {
			stress_stressor_t *next = ss->next;

			if ((!ss->ignore) && (ss->stressor->info->class & CLASS_PATHOLOGICAL)) {
				if (ss->num_instances > 0) {
					char munged[64];

					(void)stress_munge_underscore(munged, ss->stressor->name, sizeof(munged));
					pr_inf("disabled '%s' as it "
						"may hang or reboot the machine "
						"(enable it with the "
						"--pathological option)\n", munged);
				}
				stress_ignore_stressor(ss, STRESS_STRESSOR_EXCLUDED);
			}
			ss = next;
		}
	}
}

/*
 *  stress_setup_stats_buffers()
 *	setup the stats data from the shared memory
 */
static inline void stress_setup_stats_buffers(void)
{
	stress_stressor_t *ss;
	stress_stats_t *stats = g_shared->stats;

	for (ss = stressors_head; ss; ss = ss->next) {
		int32_t j;

		if (ss->ignore)
			continue;

		for (j = 0; j < ss->num_instances; j++, stats++)
			ss->stats[j] = stats;
	}
}

/*
 *  stress_set_random_stressors()
 *	select stressors at random
 */
static inline void stress_set_random_stressors(void)
{
	int32_t opt_random = 0;

	(void)stress_get_setting("random", &opt_random);

	if (g_opt_flags & OPT_FLAGS_RANDOM) {
		int32_t n = opt_random;
		const uint32_t n_procs = stress_get_num_stressors();

		if (g_opt_flags & OPT_FLAGS_SET) {
			(void)fprintf(stderr, "Cannot specify random "
				"option with other stress processes "
				"selected\n");
			exit(EXIT_FAILURE);
		}

		if (!n_procs) {
			(void)fprintf(stderr,
				"No stressors are available, unable to continue\n");
			exit(EXIT_FAILURE);
		}

		/* create n randomly chosen stressors */
		while (n > 0) {
			const uint32_t i = stress_mwc32modn(n_procs);
			stress_stressor_t *ss = stress_get_nth_stressor(i);

			if (!ss)
				continue;

			ss->num_instances++;
			n--;
		}
	}
}

/*
 *  stress_enable_all_stressors()
 *	enable all the stressors
 */
static void stress_enable_all_stressors(const int32_t instances)
{
	size_t i;

	/* Don't enable all if some stressors are set */
	if (g_opt_flags & OPT_FLAGS_SET)
		return;

	for (i = 0; i < STRESS_MAX; i++) {
		stress_stressor_t *ss = stress_find_proc_info(&stressors[i]);

		if (!ss) {
			(void)fprintf(stderr, "Cannot allocate stressor state info\n");
			exit(EXIT_FAILURE);
		}
		ss->num_instances = instances;
	}
}

/*
 *  stress_enable_classes()
 *	enable stressors based on class
 */
static void stress_enable_classes(const uint32_t class)
{
	size_t i;

	if (!class)
		return;

	/* This indicates some stressors are set */
	g_opt_flags |= OPT_FLAGS_SET;

	for (i = 0; stressors[i].id != STRESS_MAX; i++) {
		if (stressors[i].info->class & class) {
			stress_stressor_t *ss = stress_find_proc_info(&stressors[i]);

			if (g_opt_flags & OPT_FLAGS_SEQUENTIAL)
				ss->num_instances = g_opt_sequential;
			if (g_opt_flags & OPT_FLAGS_ALL)
				ss->num_instances = g_opt_parallel;
		}
	}
}


/*
 *  stress_parse_opts
 *	parse argv[] and set stress-ng options accordingly
 */
int stress_parse_opts(int argc, char **argv, const bool jobmode)
{
	optind = 0;

	for (;;) {
		int64_t i64;
		int32_t i32;
		uint32_t u32;
		uint64_t u64, max_fds;
		int16_t i16;
		int c, option_index, ret;
		size_t i;

		opterr = (!jobmode) ? opterr : 0;
next_opt:
		if ((c = getopt_long(argc, argv, "?khMVvqnt:b:c:i:j:m:d:f:s:l:p:P:C:S:a:y:F:D:T:u:o:r:B:R:Y:x:",
			long_options, &option_index)) == -1) {
			break;
		}

		for (i = 0; stressors[i].id != STRESS_MAX; i++) {
			if (stressors[i].short_getopt == c) {
				const char *name = stress_opt_name(c);
				stress_stressor_t *ss = stress_find_proc_info(&stressors[i]);

				g_stressor_current = ss;
				g_opt_flags |= OPT_FLAGS_SET;
				ss->num_instances = stress_get_int32(optarg);
				stress_get_processors(&ss->num_instances);
				stress_check_max_stressors(name, ss->num_instances);
				goto next_opt;
			}
			if (stressors[i].op == (stress_op_t)c) {
				uint64_t bogo_ops;

				bogo_ops = stress_get_uint64(optarg);
				stress_check_range(stress_opt_name(c), bogo_ops, MIN_OPS, MAX_OPS);
				/* We don't need to set this, but it may be useful */
				stress_set_setting(stress_opt_name(c), TYPE_ID_UINT64, &bogo_ops);
				if (g_stressor_current)
					g_stressor_current->bogo_ops = bogo_ops;
				goto next_opt;
			}
			if (stressors[i].info->opt_set_funcs) {
				size_t j;
				const stressor_info_t *info = stressors[i].info;

				for (j = 0; info->opt_set_funcs[j].opt_set_func; j++) {
					if (info->opt_set_funcs[j].opt == c) {
						ret = info->opt_set_funcs[j].opt_set_func(optarg);
						if (ret < 0)
							return EXIT_FAILURE;
						goto next_opt;
					}
				}
			}
		}

		for (i = 0; i < SIZEOF_ARRAY(opt_flags); i++) {
			if (c == opt_flags[i].opt) {
				stress_set_setting_true(stress_opt_name(c), NULL);
				g_opt_flags |= opt_flags[i].opt_flag;
				goto next_opt;
			}
		}

		switch (c) {
		case OPT_all:
			g_opt_flags |= OPT_FLAGS_ALL;
			g_opt_parallel = stress_get_int32(optarg);
			stress_get_processors(&g_opt_parallel);
			stress_check_max_stressors("all", g_opt_parallel);
			break;
		case OPT_cache_size:
<<<<<<< HEAD
			u64 = stress_get_uint64(optarg);
			u64 = u64 * 1024;
=======
			/* 1K..4GB should be enough range  */
			u64 = stress_get_uint64_byte(optarg);
			stress_check_range_bytes("cache-size", u64, 1 * KB, 4 * GB);
			/* round down to 64 byte boundary */
			u64 &= ~(uint64_t)63;
>>>>>>> 2b276255
			stress_set_setting("cache-size", TYPE_ID_UINT64, &u64);
			break;
		case OPT_backoff:
			i64 = (int64_t)stress_get_uint64(optarg);
			stress_set_setting_global("backoff", TYPE_ID_INT64, &i64);
			break;
		case OPT_cache_level:
			/*
			 * Note: Overly high values will be caught in the
			 * caching code.
			 */
			ret = atoi(optarg);
			if ((ret <= 0) || (ret > 3))
				ret = DEFAULT_CACHE_LEVEL;
			i16 = (int16_t)ret;
			stress_set_setting("cache-level", TYPE_ID_INT16, &i16);
			break;
		case OPT_cache_ways:
			u32 = stress_get_uint32(optarg);
			stress_set_setting("cache-ways", TYPE_ID_UINT32, &u32);
			break;
		case OPT_class:
			ret = stress_get_class(optarg, &u32);
			if (ret < 0)
				return EXIT_FAILURE;
			else if (ret > 0)
				exit(EXIT_SUCCESS);
			else {
				stress_set_setting("class", TYPE_ID_UINT32, &u32);
				stress_enable_classes(u32);
			}
			break;
		case OPT_exclude:
			stress_set_setting_global("exclude", TYPE_ID_STR, (void *)optarg);
			break;
		case OPT_help:
			stress_usage();
			break;
		case OPT_ionice_class:
			i32 = stress_get_opt_ionice_class(optarg);
			stress_set_setting("ionice-class", TYPE_ID_INT32, &i32);
			break;
		case OPT_ionice_level:
			i32 = stress_get_int32(optarg);
			stress_set_setting("ionice-level", TYPE_ID_INT32, &i32);
			break;
		case OPT_job:
			stress_set_setting_global("job", TYPE_ID_STR, (void *)optarg);
			break;
		case OPT_log_file:
			stress_set_setting_global("log-file", TYPE_ID_STR, (void *)optarg);
			break;
		case OPT_max_fd:
			max_fds = (uint64_t)stress_get_file_limit();
			u64 = stress_get_uint64_percent(optarg, 1, max_fds,
				"Cannot determine maximum file descriptor limit");
			stress_check_range(optarg, u64, 8, max_fds);
			stress_set_setting_global("max-fd", TYPE_ID_UINT64, &u64);
			break;
		case OPT_mbind:
			if (stress_set_mbind(optarg) < 0)
				exit(EXIT_FAILURE);
			break;
		case OPT_no_madvise:
			g_opt_flags &= ~OPT_FLAGS_MMAP_MADVISE;
			break;
		case OPT_oom_avoid_bytes:
			{
				size_t shmall, freemem, totalmem, freeswap, totalswap, bytes;

				bytes = (size_t)stress_get_uint64_byte_memory(optarg, 1);
				stress_get_memlimits(&shmall, &freemem, &totalmem, &freeswap, &totalswap);
				if ((freemem > 0) && (bytes > freemem / 2)) {
					char buf[32];

					bytes = freemem / 2;
					pr_inf("option --oom-avoid-bytes too large, limiting to "
						"50%% (%s) of free memory\n",
						stress_uint64_to_str(buf, sizeof(buf), (uint64_t)bytes));
				}
				stress_set_setting("oom-avoid-bytes", TYPE_ID_SIZE_T, &bytes);
				g_opt_flags |= OPT_FLAGS_OOM_AVOID;
			}
			break;
		case OPT_query:
			if (!jobmode)
				(void)printf("Try '%s --help' for more information.\n", g_app_name);
			return EXIT_FAILURE;
		case OPT_quiet:
			g_opt_flags &= ~(PR_ALL);
			break;
		case OPT_random:
			g_opt_flags |= OPT_FLAGS_RANDOM;
			i32 = stress_get_int32(optarg);
			stress_get_processors(&i32);
			stress_check_max_stressors("random", i32);
			stress_set_setting("random", TYPE_ID_INT32, &i32);
			break;
		case OPT_sched:
			i32 = stress_get_opt_sched(optarg);
			stress_set_setting_global("sched", TYPE_ID_INT32, &i32);
			break;
		case OPT_sched_prio:
			i32 = stress_get_int32(optarg);
			stress_set_setting_global("sched-prio", TYPE_ID_INT32, &i32);
			break;
		case OPT_sched_period:
			u64 = stress_get_uint64(optarg);
			stress_set_setting_global("sched-period", TYPE_ID_UINT64, &u64);
			break;
		case OPT_sched_runtime:
			u64 = stress_get_uint64(optarg);
			stress_set_setting_global("sched-runtime", TYPE_ID_UINT64, &u64);
			break;
		case OPT_sched_deadline:
			u64 = stress_get_uint64(optarg);
			stress_set_setting_global("sched-deadline", TYPE_ID_UINT64, &u64);
			break;
		case OPT_sched_reclaim:
			g_opt_flags |= OPT_FLAGS_DEADLINE_GRUB;
			break;
		case OPT_seed:
			u64 = stress_get_uint64(optarg);
			g_opt_flags |= OPT_FLAGS_SEED;
			stress_set_setting_global("seed", TYPE_ID_UINT64, &u64);
			break;
		case OPT_sequential:
			g_opt_flags |= OPT_FLAGS_SEQUENTIAL;
			g_opt_sequential = stress_get_int32(optarg);
			stress_get_processors(&g_opt_sequential);
			stress_check_range("sequential", (uint64_t)g_opt_sequential,
				MIN_SEQUENTIAL, MAX_SEQUENTIAL);
			break;
		case OPT_status:
			if (stress_set_status(optarg) < 0)
				exit(EXIT_FAILURE);
			break;
		case OPT_stressors:
			stress_show_stressor_names();
			exit(EXIT_SUCCESS);
		case OPT_taskset:
			if (stress_set_cpu_affinity(optarg) < 0)
				exit(EXIT_FAILURE);
			break;
		case OPT_temp_path:
			if (stress_set_temp_path(optarg) < 0)
				exit(EXIT_FAILURE);
			break;
		case OPT_timeout:
			g_opt_timeout = stress_get_uint64_time(optarg);
			break;
		case OPT_timer_slack:
			(void)stress_set_timer_slack_ns(optarg);
			break;
		case OPT_version:
			stress_version();
			exit(EXIT_SUCCESS);
		case OPT_verifiable:
			stress_verifiable();
			exit(EXIT_SUCCESS);
		case OPT_vmstat:
			if (stress_set_vmstat(optarg) < 0)
				exit(EXIT_FAILURE);
			break;
		case OPT_thermalstat:
			if (stress_set_thermalstat(optarg) < 0)
				exit(EXIT_FAILURE);
			break;
		case OPT_iostat:
			if (stress_set_iostat(optarg) < 0)
				exit(EXIT_FAILURE);
			break;
		case OPT_yaml:
			stress_set_setting_global("yaml", TYPE_ID_STR, (void *)optarg);
			break;
		default:
			if (!jobmode)
				(void)printf("Unknown option (%d)\n",c);
			return EXIT_FAILURE;
		}
	}

	if (optind < argc) {
		bool unicode = false;

		(void)printf("Error: unrecognised option:");
		while (optind < argc) {
			(void)printf(" %s", argv[optind]);
			if (((argv[optind][0] & 0xff) == 0xe2) &&
			    ((argv[optind][1] & 0xff) == 0x88)) {
				unicode = true;
			}
			optind++;
		}
		(void)printf("\n");
		if (unicode)
			(void)printf("note: a Unicode minus sign was used instead of an ASCII '-' for an option\n");
		return EXIT_FAILURE;
	}
	return EXIT_SUCCESS;
}

/*
 *  stress_alloc_proc_resources()
 *	allocate array of pids based on n pids required
 */
static void stress_alloc_proc_resources(
	stress_stats_t ***stats,
	const int32_t n)
{
	*stats = calloc((size_t)n, sizeof(stress_stats_t *));
	if (!*stats) {
		pr_err("cannot allocate stats list\n");
		stress_stressors_free();
		exit(EXIT_FAILURE);
	}
}

/*
 *  stress_set_default_timeout()
 *	set timeout to a default value if not already set
 */
static void stress_set_default_timeout(const uint64_t timeout)
{
	char *action;

	if (g_opt_timeout == TIMEOUT_NOT_SET) {
		g_opt_timeout = timeout;
		action = "defaulting";
	} else {
		action = "setting";
	}

	pr_inf("%s to a %s run per stressor\n",
		action, stress_duration_to_str((double)g_opt_timeout, false));
}

/*
 *  stress_setup_sequential()
 *	setup for sequential --seq mode stressors
 */
static void stress_setup_sequential(const uint32_t class)
{
	stress_stressor_t *ss;

	stress_set_default_timeout(60);

	for (ss = stressors_head; ss; ss = ss->next) {
		if (ss->stressor->info->class & class)
			ss->num_instances = g_opt_sequential;
		if (ss->ignore)
			continue;
		stress_alloc_proc_resources(&ss->stats, ss->num_instances);
	}
}

/*
 *  stress_setup_parallel()
 *	setup for parallel mode stressors
 */
static void stress_setup_parallel(const uint32_t class)
{
	stress_stressor_t *ss;

	stress_set_default_timeout(DEFAULT_TIMEOUT);

	for (ss = stressors_head; ss; ss = ss->next) {
		if (ss->stressor->info->class & class)
			ss->num_instances = g_opt_parallel;
		if (ss->ignore)
			continue;
		/*
		 * Share bogo ops between processes equally, rounding up
		 * if nonzero bogo_ops
		 */
		ss->bogo_ops = ss->num_instances ?
			(ss->bogo_ops + (ss->num_instances - 1)) / ss->num_instances : 0;
		if (ss->num_instances)
			stress_alloc_proc_resources(&ss->stats, ss->num_instances);
	}
}

/*
 *  stress_run_sequential()
 *	run stressors sequentially
 */
static inline void stress_run_sequential(
	double *duration,
	bool *success,
	bool *resource_success,
	bool *metrics_success)
{
	stress_stressor_t *ss;
	stress_checksum_t *checksum = g_shared->checksums;

	/*
	 *  Step through each stressor one by one
	 */
	for (ss = stressors_head; ss && stress_continue_flag(); ss = ss->next) {
		stress_stressor_t *next = ss->next;

		if (ss->ignore)
			continue;

		ss->next = NULL;
		stress_run(ss, duration, success, resource_success,
			metrics_success, &checksum);
		ss->next = next;
	}
}

/*
 *  stress_run_parallel()
 *	run stressors in parallel
 */
static inline void stress_run_parallel(
	double *duration,
	bool *success,
	bool *resource_success,
	bool *metrics_success)
{
	stress_checksum_t *checksum = g_shared->checksums;

	/*
	 *  Run all stressors in parallel
	 */
	stress_run(stressors_head, duration, success, resource_success,
			metrics_success, &checksum);
}

/*
 *  stress_mlock_executable()
 *	try to mlock image into memory so it
 *	won't get swapped out
 */
static inline void stress_mlock_executable(void)
{
#if defined(MLOCKED_SECTION)
	extern void *__start_mlocked_text;
	extern void *__stop_mlocked_text;

	stress_mlock_region(&__start_mlocked_text, &__stop_mlocked_text);
#endif
}

/*
 *  stress_yaml_open()
 *	open YAML results file
 */
static FILE *stress_yaml_open(const char *yaml_filename)
{
	FILE *yaml = NULL;

	if (yaml_filename) {
		yaml = fopen(yaml_filename, "w");
		if (!yaml)
			pr_err("Cannot output YAML data to %s\n", yaml_filename);

		pr_yaml(yaml, "---\n");
		pr_yaml_runinfo(yaml);
	}
	return yaml;
}

/*
 *  stress_yaml_open()
 *	close YAML results file
 */
static void stress_yaml_close(FILE *yaml)
{
	if (yaml) {
		pr_yaml(yaml, "...\n");
		(void)fclose(yaml);
	}
}

int main(int argc, char **argv, char **envp)
{
	double duration = 0.0;			/* stressor run time in secs */
	bool success = true;
	bool resource_success = true;
	bool metrics_success = true;
	FILE *yaml;				/* YAML output file */
	char *yaml_filename = NULL;		/* YAML file name */
	char *log_filename;			/* log filename */
	char *job_filename = NULL;		/* job filename */
	int32_t ticks_per_sec;			/* clock ticks per second (jiffies) */
	int32_t ionice_class = UNDEFINED;	/* ionice class */
	int32_t ionice_level = UNDEFINED;	/* ionice level */
	size_t i;
	uint32_t class = 0;
	const uint32_t cpus_online = (uint32_t)stress_get_processors_online();
	const uint32_t cpus_configured = (uint32_t)stress_get_processors_configured();
	int ret;
	bool unsupported = false;		/* true if stressors are unsupported */

	main_pid = getpid();

	/* Enable stress-ng stack smashing message */
	stress_set_stack_smash_check_flag(true);

	if (stress_set_temp_path(".") < 0)
		exit(EXIT_FAILURE);
	stress_set_proc_name_init(argc, argv, envp);

	if (setjmp(g_error_env) == 1) {
		ret = EXIT_FAILURE;
		goto exit_temp_path_free;
	}

	yaml = NULL;

	/* --exec stressor uses this to exec itself and then exit early */
	if ((argc == 2) && !strcmp(argv[1], "--exec-exit")) {
		ret = EXIT_SUCCESS;
		goto exit_temp_path_free;
	}

	stressors_head = NULL;
	stressors_tail = NULL;
	stress_mwc_reseed();

	(void)stress_get_page_size();
	stressor_set_defaults();

	if (stress_get_processors_configured() < 0) {
		pr_err("sysconf failed, number of cpus configured "
			"unknown: errno=%d: (%s)\n",
			errno, strerror(errno));
		ret = EXIT_FAILURE;
		goto exit_settings_free;
	}
	ticks_per_sec = stress_get_ticks_per_second();
	if (ticks_per_sec < 0) {
		pr_err("sysconf failed, clock ticks per second "
			"unknown: errno=%d (%s)\n",
			errno, strerror(errno));
		ret = EXIT_FAILURE;
		goto exit_settings_free;
	}

	ret = stress_parse_opts(argc, argv, false);
	if (ret != EXIT_SUCCESS)
		goto exit_settings_free;

	if ((g_opt_flags & (OPT_FLAGS_STDERR | OPT_FLAGS_STDOUT)) ==
	    (OPT_FLAGS_STDERR | OPT_FLAGS_STDOUT)) {
		(void)fprintf(stderr, "stderr and stdout cannot "
			"be used together\n");
		ret = EXIT_FAILURE;
		goto exit_stressors_free;
	}

	if (stress_check_temp_path() < 0) {
		ret = EXIT_FAILURE;
		goto exit_stressors_free;
	}

	if (g_opt_flags & OPT_FLAGS_KSM)
		stress_ksm_memory_merge(1);

	/*
	 *  Load in job file options
	 */
	(void)stress_get_setting("job", &job_filename);
	if (stress_parse_jobfile(argc, argv, job_filename) < 0) {
		ret = EXIT_FAILURE;
		goto exit_stressors_free;
	}

	/*
	 *  Sanity check minimize/maximize options
	 */
	if ((g_opt_flags & OPT_FLAGS_MINMAX_MASK) == OPT_FLAGS_MINMAX_MASK) {
		(void)fprintf(stderr, "maximize and minimize cannot "
			"be used together\n");
		ret = EXIT_FAILURE;
		goto exit_stressors_free;
	}

	/*
	 *  Sanity check seq/all settings
	 */
	if ((g_opt_flags & (OPT_FLAGS_SEQUENTIAL | OPT_FLAGS_ALL)) ==
	    (OPT_FLAGS_SEQUENTIAL | OPT_FLAGS_ALL)) {
		(void)fprintf(stderr, "cannot invoke --sequential and --all "
			"options together\n");
		ret = EXIT_FAILURE;
		goto exit_stressors_free;
	}
	(void)stress_get_setting("class", &class);

	if (class &&
	    !(g_opt_flags & (OPT_FLAGS_SEQUENTIAL | OPT_FLAGS_ALL))) {
		(void)fprintf(stderr, "class option is only used with "
			"--sequential or --all options\n");
		ret = EXIT_FAILURE;
		goto exit_stressors_free;
	}

	/*
	 *  Sanity check mutually exclusive random seed flags
	 */
	if ((g_opt_flags & (OPT_FLAGS_NO_RAND_SEED | OPT_FLAGS_SEED)) ==
	    (OPT_FLAGS_NO_RAND_SEED | OPT_FLAGS_SEED)) {
		(void)fprintf(stderr, "cannot invoke mutually exclusive "
			"--seed and --no-rand-seed options together\n");
		ret = EXIT_FAILURE;
		goto exit_stressors_free;
	}

	/*
	 *  Setup logging
	 */
	if (stress_get_setting("log-file", &log_filename))
		pr_openlog(log_filename);
	shim_openlog("stress-ng", 0, LOG_USER);
	stress_log_args(argc, argv);
	stress_log_system_info();
	stress_log_system_mem_info();

	pr_runinfo();
	pr_dbg("%" PRId32 " processor%s online, %" PRId32
		" processor%s configured\n",
		cpus_online, cpus_online == 1 ? "" : "s",
		cpus_configured, cpus_configured == 1 ? "" : "s");

	/*
	 *  For random mode the stressors must be available
	 */
	if (g_opt_flags & OPT_FLAGS_RANDOM)
		stress_enable_all_stressors(0);
	/*
	 *  These two options enable all the stressors
	 */
	if (g_opt_flags & OPT_FLAGS_SEQUENTIAL)
		stress_enable_all_stressors(g_opt_sequential);
	if (g_opt_flags & OPT_FLAGS_ALL)
		stress_enable_all_stressors(g_opt_parallel);

	/*
	 *  Discard stressors that we can't run
	 */
	stress_exclude_unsupported(&unsupported);
	stress_exclude_pathological();
	/*
	 *  Throw away excluded stressors
	 */
	if (stress_exclude() < 0) {
		ret = EXIT_FAILURE;
		goto exit_logging_close;
	}

	/*
	 *  Setup random stressors if requested
	 */
	stress_set_random_stressors();

	(void)stress_ftrace_start();
#if defined(STRESS_PERF_STATS) &&	\
    defined(HAVE_LINUX_PERF_EVENT_H)
	if (g_opt_flags & OPT_FLAGS_PERF_STATS)
		stress_perf_init();
#endif

	/*
	 *  Setup running environment
	 */
	stress_process_dumpable(false);
	stress_cwd_readwriteable();
	stress_set_oom_adjustment(NULL, false);

	/*
	 *  Get various user defined settings
	 */
	if (sched_settings_apply(false) < 0) {
		ret = EXIT_FAILURE;
		goto exit_logging_close;
	}
	(void)stress_get_setting("ionice-class", &ionice_class);
	(void)stress_get_setting("ionice-level", &ionice_level);
	stress_set_iopriority(ionice_class, ionice_level);
	(void)stress_get_setting("yaml", &yaml_filename);

	stress_mlock_executable();

	/*
	 *  Enable signal handers
	 */
	for (i = 0; i < SIZEOF_ARRAY(terminate_signals); i++) {
		if (stress_sighandler("stress-ng", terminate_signals[i], stress_handle_terminate, NULL) < 0) {
			ret = EXIT_FAILURE;
			goto exit_logging_close;
		}
	}
	/*
	 *  Ignore other signals
	 */
	for (i = 0; i < SIZEOF_ARRAY(ignore_signals); i++) {
		VOID_RET(int, stress_sighandler("stress-ng", ignore_signals[i], SIG_IGN, NULL));
	}

	/*
	 *  Setup stressor proc info
	 */
	if (g_opt_flags & OPT_FLAGS_SEQUENTIAL) {
		stress_setup_sequential(class);
	} else {
		stress_setup_parallel(class);
	}
	/*
	 *  Seq/parallel modes may have added in
	 *  excluded stressors, so exclude check again
	 */
	stress_exclude_unsupported(&unsupported);
	stress_exclude_pathological();

	stress_set_proc_limits();

	if (!stressors_head) {
		pr_err("No stress workers invoked%s\n",
			unsupported ? " (one or more were unsupported)" : "");
		/*
		 *  If some stressors were given but marked as
		 *  unsupported then this is not an error.
		 */
		ret = unsupported ? EXIT_SUCCESS : EXIT_FAILURE;
		goto exit_logging_close;
	}

	/*
	 *  Allocate shared memory segment for shared data
	 *  across all the child stressors
	 */
	stress_shared_map(stress_get_total_num_instances(stressors_head));

	/*
	 *  And now shared memory is created, initialize pr_* lock mechanism
	 */
	pr_lock_init();
	if (!stress_shared_heap_init()) {
		pr_err("failed to create shared heap \n");
		goto exit_shared_unmap;
	}

	/*
	 *  Initialize global locks
	 */
#if defined(STRESS_PERF_STATS) &&	\
    defined(HAVE_LINUX_PERF_EVENT_H)
	g_shared->perf.lock = stress_lock_create();
	if (!g_shared->perf.lock) {
		pr_err("failed to create perf lock\n");
		goto exit_shared_unmap;
	}
#endif
	g_shared->warn_once.lock = stress_lock_create();
	if (!g_shared->warn_once.lock) {
		pr_err("failed to create warn_once lock\n");
		goto exit_destroy_perf_lock;
	}
	g_shared->net_port_map.lock = stress_lock_create();
	if (!g_shared->warn_once.lock) {
		pr_err("failed to create net_port_map lock\n");
		goto exit_destroy_warn_once_lock;
	}

	/*
	 *  Assign procs with shared stats memory
	 */
	stress_setup_stats_buffers();

	/*
	 *  Allocate shared cache memory
	 */
	g_shared->mem_cache_level = DEFAULT_CACHE_LEVEL;
	(void)stress_get_setting("cache-size", &g_shared->mem_cache_size);
	(void)stress_get_setting("cache-level", &g_shared->mem_cache_level);
	g_shared->mem_cache_ways = 0;
	(void)stress_get_setting("cache-ways", &g_shared->mem_cache_ways);
	if (stress_cache_alloc("cache allocate") < 0) {
		ret = EXIT_FAILURE;
		goto exit_shared_unmap;
	}

	/*
	 *  Show the stressors we're going to run
	 */
	if (stress_show_stressors() < 0) {
		ret = EXIT_FAILURE;
		goto exit_shared_unmap;
	}

#if defined(STRESS_THERMAL_ZONES)
	/*
	 *  Setup thermal zone data
	 */
	if (g_opt_flags & OPT_FLAGS_TZ_INFO)
		stress_tz_init(&g_shared->tz_info);
#endif

	stress_clear_warn_once();
	stress_stressors_init();

	/* Start thrasher process if required */
	if (g_opt_flags & OPT_FLAGS_THRASH)
		stress_thrash_start();

	stress_vmstat_start();
	stress_smart_start();
	stress_klog_start();

	if (g_opt_flags & OPT_FLAGS_SEQUENTIAL) {
		stress_run_sequential(&duration,
			&success, &resource_success, &metrics_success);
	} else {
		stress_run_parallel(&duration,
			&success, &resource_success, &metrics_success);
	}

	/* Stop thasher process */
	if (g_opt_flags & OPT_FLAGS_THRASH)
		stress_thrash_stop();

	yaml = stress_yaml_open(yaml_filename);

	/*
	 *  Dump metrics
	 */
	if (g_opt_flags & OPT_FLAGS_METRICS)
		stress_metrics_dump(yaml, ticks_per_sec);


	stress_metrics_check(&success);
	stress_interrupts_dump(yaml, stressors_head);

#if defined(STRESS_PERF_STATS) &&	\
    defined(HAVE_LINUX_PERF_EVENT_H)
	/*
	 *  Dump perf statistics
	 */
	if (g_opt_flags & OPT_FLAGS_PERF_STATS)
		stress_perf_stat_dump(yaml, stressors_head, duration);
#endif

#if defined(STRESS_THERMAL_ZONES)
	/*
	 *  Dump thermal zone measurements
	 */
	if (g_opt_flags & OPT_FLAGS_THERMAL_ZONES)
		stress_tz_dump(yaml, stressors_head);
	if (g_opt_flags & OPT_FLAGS_TZ_INFO)
		stress_tz_free(&g_shared->tz_info);
#endif
	/*
	 *  Dump run times
	 */
	stress_times_dump(yaml, ticks_per_sec, duration);

	stress_exit_status_summary();

	stress_klog_stop(&success);
	stress_smart_stop();
	stress_vmstat_stop();
	stress_ftrace_stop();
	stress_ftrace_free();

	pr_inf("%s run completed in %s\n",
		success ? "successful" : "unsuccessful",
		stress_duration_to_str(duration, true));

	if (g_opt_flags & OPT_FLAGS_SETTINGS)
		stress_settings_show();
	/*
	 *  Tidy up
	 */
	(void)stress_lock_destroy(g_shared->net_port_map.lock);
	(void)stress_lock_destroy(g_shared->warn_once.lock);
#if defined(STRESS_PERF_STATS) && 	\
    defined(HAVE_LINUX_PERF_EVENT_H)
	(void)stress_lock_destroy(g_shared->perf.lock);
#endif

	stress_shared_heap_deinit();
	stress_stressors_deinit();
	stress_stressors_free();
	stress_cache_free();
	stress_shared_unmap();
	stress_settings_free();
	stress_temp_path_free();

	/*
	 *  Close logs
	 */
	shim_closelog();
	pr_closelog();
	stress_yaml_close(yaml);

	/*
	 *  Done!
	 */
	if (!success)
		exit(EXIT_NOT_SUCCESS);
	if (!resource_success)
		exit(EXIT_NO_RESOURCE);
	if (!metrics_success)
		exit(EXIT_METRICS_UNTRUSTWORTHY);
	exit(EXIT_SUCCESS);

exit_destroy_warn_once_lock:
	(void)stress_lock_destroy(g_shared->warn_once.lock);

exit_destroy_perf_lock:
#if defined(STRESS_PERF_STATS) && 	\
    defined(HAVE_LINUX_PERF_EVENT_H)
	(void)stress_lock_destroy(g_shared->perf.lock);
#endif

exit_shared_unmap:
	stress_shared_unmap();

exit_logging_close:
	shim_closelog();
	pr_closelog();

exit_stressors_free:
	stress_stressors_free();

exit_settings_free:
	stress_settings_free();

exit_temp_path_free:
	stress_temp_path_free();
	exit(ret);
}<|MERGE_RESOLUTION|>--- conflicted
+++ resolved
@@ -3884,16 +3884,11 @@
 			stress_check_max_stressors("all", g_opt_parallel);
 			break;
 		case OPT_cache_size:
-<<<<<<< HEAD
-			u64 = stress_get_uint64(optarg);
-			u64 = u64 * 1024;
-=======
 			/* 1K..4GB should be enough range  */
 			u64 = stress_get_uint64_byte(optarg);
 			stress_check_range_bytes("cache-size", u64, 1 * KB, 4 * GB);
 			/* round down to 64 byte boundary */
 			u64 &= ~(uint64_t)63;
->>>>>>> 2b276255
 			stress_set_setting("cache-size", TYPE_ID_UINT64, &u64);
 			break;
 		case OPT_backoff:
